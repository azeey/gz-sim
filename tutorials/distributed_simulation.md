\page distributedsimulation Distributed Simulation

## Goals

* Simulation can be distributed among 1 or more processes
* These processes can be running on the same machine or different ones
* These processes must be kept in sync
* Results can't be interpolated or missed
* We should reduce the amount of duplicate effort across processes

## High-Level design

Each ign-gazebo instance has the ability to run with the `--network-role` flag.
When the flag is present, the instance attempts to join a distributed simulation
environment by utilizing `ign-transport`. Ign-transport is used to register and
track available peers, as well as synchronize clock and state among multiple
distributed environment participants.

Distributed environment participants can take one of the following roles.

* Primary - responsible for distributing work and synchronizing clocks among the
            other participants
* Secondary - responsible for receiving work from the primary instance and
              executing physics and sensor simulation.  Results are reported
              back to the Primary.

The distribution of simulation work utilizes the concept of performers in
order to set where physics simulation will occur. A performer is an additional
annotation in an SDF file which marks each model that will be a performer.
<<<<<<< HEAD

There can be 0 to N performers being simulated in an instance at a time.
=======
There can be 0 to N performers being simulated at an instance at a time.
>>>>>>> b3cb14d1
Each level can only be simulated by one secondary at a time, so performers
in the same level are always in the same instance. If there are more levels
active than instances, multiple levels will be allocated to each secondary.

## Assumptions

* When executing in a distributed environment, each `ign-gazebo` instance only
  has one `SimulationRunner` instance, which means that instance is incapable
  of simulating multiple worlds.

* Distributed lockstep - all simulation runners step at the same time. If a
  particular instance is running slower than the rest, it will have an
  impact on the total simulation throughput.

* Fixed runners - all simulation runners have to be defined ahead of time.
  If a runner joins or leaves the graph after simulation has started, simulation
  will terminate.

* Fixed performers - all performers are defined at startup and can't be added at
  runtime.

## Execution flow

### Configuration and launch

Multiple `ign-gazebo` executables are started on the same local area network,
each with the `--distributed` flag set.

#### Command line options

The primary instance will read several command line options to dictate its behavior.

* **--network-role=primary** - Dictates that the role of this
    participant is a Primary. Capitalization of "primary" is not important.
* **--network-secondaries=<N>** - The number of secondaries expected
    to join. Simulation will not begin until **N** secondaries have been
    discovered.

The secondary instances will only read the role command line option

* **--network-role=secondary** - Dictates that the role of this
    participant is a Secondary. Capitalization of "secondary" is not important.

#### Environment variables

**WARNING:** Environment variables for distributed simulation configuration
is deprecated in version 2.x.x of Ignition Gazebo. Please use the
command-line options instead.

The primary instance will read several environment variables to dictate its behavior.

* **IGN_GAZEBO_NETWORK_ROLE=PRIMARY** - Dictates that the role of this
    participant is a Primary. Capitalization of "primary" is not important.
* **IGN_GAZEBO_NETWORK_SECONDARIES=<N>** - The number of secondaries expected
    to join. Simulation will not begin until **N** secondaries have been
    discovered.

The secondary instances will only read the role environment variable

* **IGN_GAZEBO_NETWORK_ROLE=SECONDARY** - Dictates that the role of this
    participant is a Secondary. Capitalization of "secondary" is not important.

### Discovery

Once the `ign-gazebo` instance is started, it will begin a process of
<<<<<<< HEAD
discovering peers in the network. Each peer will send an announcement in the
`/announce` topic when it joins or leaves the network, and also periodically
sends a heartbeat on `/hearbeat`.
=======
discovering peers in the network. Each peer will send an announcement in
the `/announce` topic when it joins or leaves the network, and also
periodically sends a heartbeat on `/heartbeat`.
>>>>>>> b3cb14d1

Simulation is allowed to begin once each secondary has discovered the
primary and the primary has discovered the correct number of secondaries.

If at any time the primary or any secondaries leave the network, either
intentionally (through shutdown) or unintentionally (segfault or network
issues), then the rest of the simulation graph will get a signal and shut down
safely.

There are two possible signals that can be received. The first is an intentional
announcement from a network peer that it is shutting down. The second is when
a peer fails to receive a heartbeat from another peer after a specified
duration. Both of these signals will cause the termination of the simulation.

### Distribution

<<<<<<< HEAD
After discovery, the `NetworkManager` and `SyncManager` work to distribute
performers across the network graph according to the levels they're in. If
there are more performers than secondaries, then some secondaries will
receive multiple performers. On the other hand, if performers are located
in less levels than secondaries, some secondaries will be left idle.

Performers are assigned to secondaries through the `/<namespace>/affinity`
topic.

When a secondary is assigned a performer, the performer's state is transfered
to the secondary. Performers not assigned to a secondary are removed from it.

The primary performs no physics simulation at this point.

### Stepping

At the beginning of each simulation step, the simulation primary sends the
current iteration, step size, and simulation clock time on the `/step` topic.

Each secondary then proceeds to simulate that iteration, and sends the results
back to the simulation primary through the `pose_update` topic (temporary).
Each secondary then sends an additional `ack` signal back to the simulation
primary to indicate that the current iteration is done, this is done through
topic `/<namespace>/stepAck`.
=======
After discovery, the `NetworkManager` works on the initial distribution of
performers across the network graph according to the levels they're in. If
there are more performers than secondaries, then some secondaries will receive
multiple performers. On the other hand, if performers are located in less
levels than secondaries, some secondaries will be left idle.

As simulation proceeds and performers move across levels, their affinities will
be updated as part of the message sent on the `/step` topic in order to
avoid duplicate levels across secondaries. The primary, on the other hand,
keeps all performers loaded, but performs no physics simulation.

### Stepping

Stepping happens in 2 stages: the primary update and the secondaries update,
according to the diagram below:

<img src="https://bytebucket.org/ignitionrobotics/ign-gazebo/raw/default/tutorials/files/distributed_step.png"/>
>>>>>>> b3cb14d1

1. The primary publishes a `SimulationStep` message on the `/step` topic,
containing:

    * The current sim time, iteration, step size and paused state.
    * The latest secondary-to-performer affinity changes.
    * **Upcoming**: The updated state of all performers which are changing secondaries.

1. Each secondary receives the step message, and:

    * Loads / unloads performers according to the received affinities
    * Runs one simulation update iteration
    * Then publishes its updated  performer states on the `/step_ack` topic.

1. The primary waits until it gets step acks from all secondaries.

<<<<<<< HEAD
=======
1. The primary runs a step update:

    * Update its state with the states received from secondaries.
    * The `LevelManager` checks for level changes according to these new states
    * The `SceneBroadcaster` plugin publishes an updated scene to the GUI
      for any level changes.

1. The primary initiates a new iteration.

### Interaction

>>>>>>> b3cb14d1
All interaction with the simulation environment should happen via the same
topics that are used for non-distributed simulation, which should all be
provided by the primary. Therefore, play/pause and GUI functionality all
interact with the simulation primary instance, which in turn propagates the
commands to the secondaries.
<|MERGE_RESOLUTION|>--- conflicted
+++ resolved
@@ -27,12 +27,7 @@
 The distribution of simulation work utilizes the concept of performers in
 order to set where physics simulation will occur. A performer is an additional
 annotation in an SDF file which marks each model that will be a performer.
-<<<<<<< HEAD
-
-There can be 0 to N performers being simulated in an instance at a time.
-=======
 There can be 0 to N performers being simulated at an instance at a time.
->>>>>>> b3cb14d1
 Each level can only be simulated by one secondary at a time, so performers
 in the same level are always in the same instance. If there are more levels
 active than instances, multiple levels will be allocated to each secondary.
@@ -50,9 +45,6 @@
 * Fixed runners - all simulation runners have to be defined ahead of time.
   If a runner joins or leaves the graph after simulation has started, simulation
   will terminate.
-
-* Fixed performers - all performers are defined at startup and can't be added at
-  runtime.
 
 ## Execution flow
 
@@ -98,15 +90,9 @@
 ### Discovery
 
 Once the `ign-gazebo` instance is started, it will begin a process of
-<<<<<<< HEAD
-discovering peers in the network. Each peer will send an announcement in the
-`/announce` topic when it joins or leaves the network, and also periodically
-sends a heartbeat on `/hearbeat`.
-=======
 discovering peers in the network. Each peer will send an announcement in
 the `/announce` topic when it joins or leaves the network, and also
 periodically sends a heartbeat on `/heartbeat`.
->>>>>>> b3cb14d1
 
 Simulation is allowed to begin once each secondary has discovered the
 primary and the primary has discovered the correct number of secondaries.
@@ -123,32 +109,6 @@
 
 ### Distribution
 
-<<<<<<< HEAD
-After discovery, the `NetworkManager` and `SyncManager` work to distribute
-performers across the network graph according to the levels they're in. If
-there are more performers than secondaries, then some secondaries will
-receive multiple performers. On the other hand, if performers are located
-in less levels than secondaries, some secondaries will be left idle.
-
-Performers are assigned to secondaries through the `/<namespace>/affinity`
-topic.
-
-When a secondary is assigned a performer, the performer's state is transfered
-to the secondary. Performers not assigned to a secondary are removed from it.
-
-The primary performs no physics simulation at this point.
-
-### Stepping
-
-At the beginning of each simulation step, the simulation primary sends the
-current iteration, step size, and simulation clock time on the `/step` topic.
-
-Each secondary then proceeds to simulate that iteration, and sends the results
-back to the simulation primary through the `pose_update` topic (temporary).
-Each secondary then sends an additional `ack` signal back to the simulation
-primary to indicate that the current iteration is done, this is done through
-topic `/<namespace>/stepAck`.
-=======
 After discovery, the `NetworkManager` works on the initial distribution of
 performers across the network graph according to the levels they're in. If
 there are more performers than secondaries, then some secondaries will receive
@@ -166,7 +126,6 @@
 according to the diagram below:
 
 <img src="https://bytebucket.org/ignitionrobotics/ign-gazebo/raw/default/tutorials/files/distributed_step.png"/>
->>>>>>> b3cb14d1
 
 1. The primary publishes a `SimulationStep` message on the `/step` topic,
 containing:
@@ -183,8 +142,6 @@
 
 1. The primary waits until it gets step acks from all secondaries.
 
-<<<<<<< HEAD
-=======
 1. The primary runs a step update:
 
     * Update its state with the states received from secondaries.
@@ -196,7 +153,6 @@
 
 ### Interaction
 
->>>>>>> b3cb14d1
 All interaction with the simulation environment should happen via the same
 topics that are used for non-distributed simulation, which should all be
 provided by the primary. Therefore, play/pause and GUI functionality all

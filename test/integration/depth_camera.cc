--- conflicted
+++ resolved
@@ -104,15 +104,9 @@
 
   // Lock access to buffer and don't release it
   mutex.lock();
-<<<<<<< HEAD
-  EXPECT_DOUBLE_EQ(depthBuffer[left], gz::math::INF_D);
-  EXPECT_NEAR(depthBuffer[mid], expectedRangeAtMidPointBox1, DEPTH_TOL);
-  EXPECT_DOUBLE_EQ(depthBuffer[right], gz::math::INF_D);
-=======
   EXPECT_DOUBLE_EQ(depthBuffer[left], math::INF_D);
   EXPECT_NEAR(depthBuffer[mid], expectedRangeAtMidPointBox1, DEPTH_TOL);
   EXPECT_DOUBLE_EQ(depthBuffer[right], math::INF_D);
->>>>>>> 216d5a51
 
   delete[] depthBuffer;
 }
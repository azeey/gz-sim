--- conflicted
+++ resolved
@@ -94,11 +94,8 @@
 
 # Tests that require a valid display
 set(tests_needing_display
-<<<<<<< HEAD
+  actor_trajectory.cc
   camera_lens_flare.cc
-=======
-  actor_trajectory.cc
->>>>>>> 001dd9b8
   camera_sensor_background.cc
   camera_sensor_background_from_scene.cc
   camera_video_record_system.cc

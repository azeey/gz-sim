/*
 * Copyright (C) 2018 Open Source Robotics Foundation
 *
 * Licensed under the Apache License, Version 2.0 (the "License");
 * you may not use this file except in compliance with the License.
 * You may obtain a copy of the License at
 *
 *     http://www.apache.org/licenses/LICENSE-2.0
 *
 * Unless required by applicable law or agreed to in writing, software
 * distributed under the License is distributed on an "AS IS" BASIS,
 * WITHOUT WARRANTIES OR CONDITIONS OF ANY KIND, either express or implied.
 * See the License for the specific language governing permissions and
 * limitations under the License.
 *
*/

#include <gtest/gtest.h>
#include <sdf/sdf.hh>
#include <gz/common/Filesystem.hh>
#include <gz/fuel_tools.hh>
#include <gz/utils/ExtraTestMacros.hh>
#include "gz/sim/Server.hh"
#include "test_config.hh"  // NOLINT(build/include)

#include "../helpers/EnvTestFixture.hh"

using namespace gz;
using namespace sim;

class SdfInclude : public InternalFixture<::testing::Test>
{
};

/////////////////////////////////////////////////
// See https://github.com/gazebosim/gz-sim/issues/1175
TEST_F(SdfInclude, GZ_UTILS_TEST_DISABLED_ON_WIN32(DownloadFromFuel))
{
  std::string path = common::cwd() + "/test_cache";

  // Configure the gazebo server, which will cause a model to be downloaded.
<<<<<<< HEAD
  sim::ServerConfig serverConfig;
  serverConfig.SetResourceCache(path);
  serverConfig.SetSdfFile(std::string(PROJECT_SOURCE_PATH) +
    "/test/worlds/include.sdf");
  sim::Server server(serverConfig);
=======
  ServerConfig serverConfig;
  serverConfig.SetResourceCache(path);
  serverConfig.SetSdfFile(std::string(PROJECT_SOURCE_PATH) +
    "/test/worlds/include.sdf");
  Server server(serverConfig);
>>>>>>> 216d5a51

  EXPECT_TRUE(common::exists(path +
        "/fuel.gazebosim.org/openrobotics/models/ground plane" +
        "/1/model.sdf"));
}<|MERGE_RESOLUTION|>--- conflicted
+++ resolved
@@ -39,19 +39,11 @@
   std::string path = common::cwd() + "/test_cache";
 
   // Configure the gazebo server, which will cause a model to be downloaded.
-<<<<<<< HEAD
-  sim::ServerConfig serverConfig;
-  serverConfig.SetResourceCache(path);
-  serverConfig.SetSdfFile(std::string(PROJECT_SOURCE_PATH) +
-    "/test/worlds/include.sdf");
-  sim::Server server(serverConfig);
-=======
   ServerConfig serverConfig;
   serverConfig.SetResourceCache(path);
   serverConfig.SetSdfFile(std::string(PROJECT_SOURCE_PATH) +
     "/test/worlds/include.sdf");
   Server server(serverConfig);
->>>>>>> 216d5a51
 
   EXPECT_TRUE(common::exists(path +
         "/fuel.gazebosim.org/openrobotics/models/ground plane" +

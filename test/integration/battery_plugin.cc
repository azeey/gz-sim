/*
 * Copyright (C) 2019 Open Source Robotics Foundation
 *
 * Licensed under the Apache License, Version 2.0 (the "License");
 * you may not use this file except in compliance with the License.
 * You may obtain a copy of the License at
 *
 *     http://www.apache.org/licenses/LICENSE-2.0
 *
 * Unless required by applicable law or agreed to in writing, software
 * distributed under the License is distributed on an "AS IS" BASIS,
 * WITHOUT WARRANTIES OR CONDITIONS OF ANY KIND, either express or implied.
 * See the License for the specific language governing permissions and
 * limitations under the License.
 *
*/

#include <gtest/gtest.h>

#include <string>

#include <gz/common/Battery.hh>
#include <gz/common/Console.hh>
#include <gz/common/Util.hh>
#include <gz/common/Filesystem.hh>
#include <gz/transport/Node.hh>
#include <gz/utils/ExtraTestMacros.hh>

#include <sdf/Root.hh>
#include <sdf/World.hh>
#include <sdf/Element.hh>

<<<<<<< HEAD
#include "gz/sim/Server.hh"
#include "gz/sim/ServerConfig.hh"
#include "gz/sim/SystemLoader.hh"
#include "test_config.hh"
#include "gz/sim/Entity.hh"
#include "gz/sim/components/BatterySoC.hh"
#include "gz/sim/components/Link.hh"
#include "gz/sim/components/Model.hh"
#include "gz/sim/components/Name.hh"
=======
#include "ignition/gazebo/Server.hh"
#include "ignition/gazebo/ServerConfig.hh"
#include "ignition/gazebo/SystemLoader.hh"
#include "ignition/gazebo/test_config.hh"
#include "ignition/gazebo/Entity.hh"
#include "ignition/gazebo/components/BatterySoC.hh"
#include "ignition/gazebo/components/BatteryPowerLoad.hh"
#include "ignition/gazebo/components/Link.hh"
#include "ignition/gazebo/components/Model.hh"
#include "ignition/gazebo/components/Name.hh"
#include "ignition/gazebo/components/ParentEntity.hh"
>>>>>>> 330eaf2f

#include "plugins/MockSystem.hh"
#include "../helpers/EnvTestFixture.hh"

using namespace gz;
using namespace sim;

class BatteryPluginTest : public InternalFixture<::testing::Test>
{
  // Documentation inherited
  protected: void SetUp() override
  {
    InternalFixture::SetUp();

    sdf::Plugin sdfPlugin;
    sdfPlugin.SetName("gz::sim::MockSystem");
    sdfPlugin.SetFilename("MockSystem");
    auto plugin = sm.LoadPlugin(sdfPlugin);
    EXPECT_TRUE(plugin.has_value());
    this->systemPtr = plugin.value();

    this->mockSystem = static_cast<MockSystem *>(
        systemPtr->QueryInterface<System>());
    EXPECT_NE(nullptr, this->mockSystem);
  }

  public: SystemPluginPtr systemPtr;
  public: MockSystem *mockSystem;

  private: SystemLoader sm;
};


/////////////////////////////////////////////////
<<<<<<< HEAD
// Single model consuming single batter
// See https://github.com/gazebosim/gz-sim/issues/1175
TEST_F(BatteryPluginTest, GZ_UTILS_TEST_DISABLED_ON_WIN32(SingleBattery))
=======
// Single model consuming single battery
// See https://github.com/ignitionrobotics/ign-gazebo/issues/1175
TEST_F(BatteryPluginTest, IGN_UTILS_TEST_DISABLED_ON_WIN32(SingleBattery))
>>>>>>> 330eaf2f
{
  const auto sdfPath = common::joinPaths(std::string(PROJECT_SOURCE_PATH),
    "test", "worlds", "battery.sdf");
  sdf::Root root;
  EXPECT_EQ(root.Load(sdfPath).size(), 0lu);
  EXPECT_GT(root.WorldCount(), 0lu);

  ServerConfig serverConfig;
  serverConfig.SetSdfFile(sdfPath);

  // A pointer to the ecm. This will be valid once we run the mock system
  EntityComponentManager *ecm = nullptr;
  this->mockSystem->preUpdateCallback =
    [&ecm](const UpdateInfo &, EntityComponentManager &_ecm)
    {
      ecm = &_ecm;

      // Check a battery exists
      EXPECT_TRUE(ecm->HasComponentType(components::BatterySoC::typeId));

      // Find the battery entity
      Entity batEntity = ecm->EntityByComponents(components::Name(
        "linear_battery"));
      EXPECT_NE(kNullEntity, batEntity);

      // Find the battery component
      EXPECT_TRUE(ecm->EntityHasComponentType(batEntity,
        components::BatterySoC::typeId));
      auto batComp = ecm->Component<components::BatterySoC>(batEntity);

      // Check state of charge is never zero.
      // This check is here to guarantee that components::BatterySoC in
      // the LinearBatteryPlugin is not zero when created. If
      // components::BatterySoC is zero on start, then the Physics plugin
      // can disable a joint. This in turn can prevent the joint from
      // rotating. See https://github.com/gazebosim/gz-sim/issues/55
      EXPECT_GT(batComp->Data(), 0);
    };

  // Start server
  Server server(serverConfig);
  server.AddSystem(this->systemPtr);
  server.Run(true, 100, false);
  EXPECT_NE(nullptr, ecm);

  // Check a battery exists
  EXPECT_TRUE(ecm->HasComponentType(components::BatterySoC::typeId));

  // Find the battery entity
  Entity batEntity = ecm->EntityByComponents(components::Name(
    "linear_battery"));
  EXPECT_NE(kNullEntity, batEntity);

  // Find the battery component
  EXPECT_TRUE(ecm->EntityHasComponentType(batEntity,
    components::BatterySoC::typeId));
  auto batComp = ecm->Component<components::BatterySoC>(batEntity);

  // Check state of charge after consumption is lower than 1 (full charge).
  EXPECT_LT(batComp->Data(), 1);

  // Check there is a single battery matching exactly the one specified
  int linearBatCount = 0;
  int totalBatCount = 0;
  ecm->Each<components::BatterySoC, components::Name>(
      [&](const Entity &_batEntity, components::BatterySoC *_batComp,
          components::Name *_nameComp) -> bool
      {
        totalBatCount++;
        if (_nameComp->Data() == "linear_battery")
        {
          linearBatCount++;

          EXPECT_NE(kNullEntity, _batEntity);
          EXPECT_EQ(_nameComp->Data(), "linear_battery");

          // Check state of charge is lower than initial charge.
          EXPECT_LT(_batComp->Data(), 1);
        }

        return true;
      });
  EXPECT_EQ(linearBatCount, 1);
  EXPECT_EQ(totalBatCount, 2);
}

/////////////////////////////////////////////////
<<<<<<< HEAD
// Battery with  power draining topics
// See https://github.com/gazebosim/gz-sim/issues/1175
TEST_F(BatteryPluginTest, GZ_UTILS_TEST_DISABLED_ON_WIN32(PowerDrainTopic))
=======
// Single battery with 1 extra consumer
TEST_F(BatteryPluginTest,
       IGN_UTILS_TEST_DISABLED_ON_WIN32(SingleBatteryMultipleConsumers))
{
  const auto sdfPath = common::joinPaths(std::string(PROJECT_SOURCE_PATH),
    "test", "worlds", "battery.sdf");
  sdf::Root root;
  EXPECT_EQ(root.Load(sdfPath).size(), 0lu);
  EXPECT_GT(root.WorldCount(), 0lu);

  ServerConfig serverConfig;
  serverConfig.SetSdfFile(sdfPath);

  // A pointer to the ecm. This will be valid once we run the mock system
  gazebo::EntityComponentManager *ecm = nullptr;
  this->mockSystem->preUpdateCallback =
    [&ecm](const gazebo::UpdateInfo &, gazebo::EntityComponentManager &_ecm)
    {
      ecm = &_ecm;

      // Check a battery exists
      EXPECT_TRUE(ecm->HasComponentType(components::BatterySoC::typeId));

      // Find the battery entity
      Entity batEntity = ecm->EntityByComponents(components::Name(
        "linear_battery"));
      EXPECT_NE(kNullEntity, batEntity);

      // Find the battery component
      EXPECT_TRUE(ecm->EntityHasComponentType(batEntity,
        components::BatterySoC::typeId));
      auto batComp = ecm->Component<components::BatterySoC>(batEntity);

      // Check state of charge is never zero.
      // This check is here to guarantee that components::BatterySoC in
      // the LinearBatteryPlugin is not zero when created. If
      // components::BatterySoC is zero on start, then the Physics plugin
      // can disable a joint. This in turn can prevent the joint from
      // rotating. See https://github.com/ignitionrobotics/ign-gazebo/issues/55
      EXPECT_GT(batComp->Data(), 0);
    };

  // Start server
  Server server(serverConfig);
  server.AddSystem(this->systemPtr);
  server.Run(true, 100, false);
  EXPECT_NE(nullptr, ecm);

  // Check a battery exists
  EXPECT_TRUE(ecm->HasComponentType(components::BatterySoC::typeId));

  // Find the battery entity
  Entity batEntity = ecm->EntityByComponents(components::Name(
    "linear_battery"));
  EXPECT_NE(kNullEntity, batEntity);

  // Find the battery component.
  EXPECT_TRUE(ecm->EntityHasComponentType(batEntity,
    components::BatterySoC::typeId));
  auto batComp = ecm->Component<components::BatterySoC>(batEntity);

  // Check state of charge after consumption is lower than initial one
  EXPECT_LT(batComp->Data(), 1);

  auto batLoad = batComp->Data();

  // Add Entity with a battery power load component
  Entity consumerEntity =  ecm->CreateEntity();
  components::BatteryPowerLoadInfo batteryPowerLoadInfo{batEntity, 500};
  ecm->CreateComponent(consumerEntity,
      components::BatteryPowerLoad(batteryPowerLoadInfo));

  // Reset battery state of charge and run the server
  batComp->Data() = 1;
  EXPECT_DOUBLE_EQ(batComp->Data(), 1.0);
  server.Run(true, 100, false);

  // Battery consumed this time should be lower than before due to
  // the extra consumer
  EXPECT_LT(batComp->Data(), batLoad);
}

/////////////////////////////////////////////////
// Two models with its own battery, one with one extra consumer.
TEST_F(BatteryPluginTest,
       IGN_UTILS_TEST_DISABLED_ON_WIN32(BatteriesDifferentConsumers))
{
  const auto sdfPath = common::joinPaths(std::string(PROJECT_SOURCE_PATH),
    "test", "worlds", "battery_thruster_consumer.sdf");
  sdf::Root root;
  EXPECT_EQ(root.Load(sdfPath).size(), 0lu);
  EXPECT_GT(root.WorldCount(), 0lu);

  ServerConfig serverConfig;
  serverConfig.SetSdfFile(sdfPath);

  // A pointer to the ecm. This will be valid once we run the mock system
  gazebo::EntityComponentManager *ecm = nullptr;
  this->mockSystem->preUpdateCallback =
    [&ecm](const gazebo::UpdateInfo &, gazebo::EntityComponentManager &_ecm)
    {
      ecm = &_ecm;

      // Check a battery exists
      EXPECT_TRUE(ecm->HasComponentType(components::BatterySoC::typeId));

      // Find the battery entities
      Entity batEntity = ecm->EntityByComponents(components::Name(
        "linear_battery"));
      EXPECT_NE(kNullEntity, batEntity);
      Entity batEntity2 = ecm->EntityByComponents(components::Name(
        "linear_battery2"));
      EXPECT_NE(kNullEntity, batEntity2);

      // Find the battery components
      EXPECT_TRUE(ecm->EntityHasComponentType(batEntity,
        components::BatterySoC::typeId));
      auto batComp = ecm->Component<components::BatterySoC>(batEntity);
      EXPECT_TRUE(ecm->EntityHasComponentType(batEntity2,
        components::BatterySoC::typeId));
      auto batComp2 = ecm->Component<components::BatterySoC>(batEntity2);

      // Check state of charge is never zero.
      // This check is here to guarantee that components::BatterySoC in
      // the LinearBatteryPlugin is not zero when created. If
      // components::BatterySoC is zero on start, then the Physics plugin
      // can disable a joint. This in turn can prevent the joint from
      // rotating. See https://github.com/ignitionrobotics/ign-gazebo/issues/55
      EXPECT_GT(batComp->Data(), 0);
      EXPECT_GT(batComp2->Data(), 0);
    };

  // Start server
  Server server(serverConfig);
  server.AddSystem(this->systemPtr);
  server.Run(true, 100, false);
  EXPECT_NE(nullptr, ecm);

  // Check a battery exists
  EXPECT_TRUE(ecm->HasComponentType(components::BatterySoC::typeId));

  // Find the battery entities
  Entity batEntity = ecm->EntityByComponents(components::Name(
    "linear_battery"));
  EXPECT_NE(kNullEntity, batEntity);
  Entity batEntity2 = ecm->EntityByComponents(components::Name(
    "linear_battery2"));
  EXPECT_NE(kNullEntity, batEntity2);

  // Find the batteries components.
  EXPECT_TRUE(ecm->EntityHasComponentType(batEntity,
    components::BatterySoC::typeId));
  auto batComp = ecm->Component<components::BatterySoC>(batEntity);
  EXPECT_TRUE(ecm->EntityHasComponentType(batEntity2,
    components::BatterySoC::typeId));
  auto batComp2 = ecm->Component<components::BatterySoC>(batEntity2);

  // Check state of charge after consumption is lower than initial one
  EXPECT_LT(batComp->Data(), 1);
  EXPECT_LT(batComp2->Data(), 1);

  // Check state of charge of the battery with an extra consumer is lower
  // than the one without it.
  EXPECT_LT(batComp2->Data(), batComp->Data());
}

/////////////////////////////////////////////////
// Battery with power draining topics
// See https://github.com/ignitionrobotics/ign-gazebo/issues/1175
TEST_F(BatteryPluginTest, IGN_UTILS_TEST_DISABLED_ON_WIN32(PowerDrainTopic))
>>>>>>> 330eaf2f
{
  const auto sdfPath = common::joinPaths(std::string(PROJECT_SOURCE_PATH),
    "test", "worlds", "battery.sdf");
  sdf::Root root;
  EXPECT_EQ(root.Load(sdfPath).size(), 0lu);
  EXPECT_GT(root.WorldCount(), 0lu);

  ServerConfig serverConfig;
  serverConfig.SetSdfFile(sdfPath);

  // A pointer to the ecm. This will be valid once we run the mock system
  sim::EntityComponentManager *ecm = nullptr;
  this->mockSystem->preUpdateCallback =
    [&ecm](const sim::UpdateInfo &, sim::EntityComponentManager &_ecm)
    {
      ecm = &_ecm;

      // Check a battery exists
      EXPECT_TRUE(ecm->HasComponentType(components::BatterySoC::typeId));

      // Find the battery entity
      Entity batEntity = ecm->EntityByComponents(components::Name(
        "linear_battery_topics"));
      EXPECT_NE(kNullEntity, batEntity);

      // Find the battery component
      EXPECT_TRUE(ecm->EntityHasComponentType(batEntity,
        components::BatterySoC::typeId));
      auto batComp = ecm->Component<components::BatterySoC>(batEntity);

      // Check state of charge is never zero.
      // This check is here to guarantee that components::BatterySoC in
      // the LinearBatteryPlugin is not zero when created. If
      // components::BatterySoC is zero on start, then the Physics plugin
      // can disable a joint. This in turn can prevent the joint from
      // rotating. See https://github.com/gazebosim/gz-sim/issues/55
      EXPECT_GT(batComp->Data(), 0);
    };

  // Start server
  Server server(serverConfig);
  server.AddSystem(this->systemPtr);
  server.Run(true, 100, false);
  EXPECT_NE(nullptr, ecm);

  // Check a battery exists
  EXPECT_TRUE(ecm->HasComponentType(components::BatterySoC::typeId));

  // Find the battery entity
  Entity batEntity = ecm->EntityByComponents(components::Name(
    "linear_battery_topics"));
  EXPECT_NE(kNullEntity, batEntity);

  // Find the battery component
  EXPECT_TRUE(ecm->EntityHasComponentType(batEntity,
    components::BatterySoC::typeId));
  auto batComp = ecm->Component<components::BatterySoC>(batEntity);

  // Check state of charge should be 1, since the batery has not drained
  // and the <initial_charge> is equivalent to the <capacity>.
  EXPECT_DOUBLE_EQ(batComp->Data(), 1.0);

  // Send a message on one of the <power_draining_topic> topics, which will
  // start the battery draining when the server starts again.
<<<<<<< HEAD
  gz::transport::Node node;
  auto pub = node.Advertise<msgs::StringMsg>("/battery/discharge2");
=======
  ignition::transport::Node node;
  auto pub = node.Advertise<msgs::StringMsg>("/battery/discharge");
>>>>>>> 330eaf2f
  msgs::StringMsg msg;
  pub.Publish(msg);

  // Run the server again.
  server.Run(true, 100, false);

  // The state of charge should be <1, since the batery has started
  // draining.
  double stateOfCharge = batComp->Data();
  EXPECT_LT(batComp->Data(), 1.0);

  // Send a message on one of the <stop_power_draining_topic> topics, which
  // will stop the battery draining when the server starts again.
  auto pub2 = node.Advertise<msgs::StringMsg>("/battery/stop_discharge");
  pub2.Publish(msg);

  // Run the server again.
  server.Run(true, 100, false);

  // The state of charge should be the same since the discharge was stopped
  EXPECT_DOUBLE_EQ(batComp->Data(), stateOfCharge);
}<|MERGE_RESOLUTION|>--- conflicted
+++ resolved
@@ -30,29 +30,17 @@
 #include <sdf/World.hh>
 #include <sdf/Element.hh>
 
-<<<<<<< HEAD
 #include "gz/sim/Server.hh"
 #include "gz/sim/ServerConfig.hh"
 #include "gz/sim/SystemLoader.hh"
-#include "test_config.hh"
 #include "gz/sim/Entity.hh"
 #include "gz/sim/components/BatterySoC.hh"
+#include "gz/sim/components/BatteryPowerLoad.hh"
 #include "gz/sim/components/Link.hh"
 #include "gz/sim/components/Model.hh"
 #include "gz/sim/components/Name.hh"
-=======
-#include "ignition/gazebo/Server.hh"
-#include "ignition/gazebo/ServerConfig.hh"
-#include "ignition/gazebo/SystemLoader.hh"
-#include "ignition/gazebo/test_config.hh"
-#include "ignition/gazebo/Entity.hh"
-#include "ignition/gazebo/components/BatterySoC.hh"
-#include "ignition/gazebo/components/BatteryPowerLoad.hh"
-#include "ignition/gazebo/components/Link.hh"
-#include "ignition/gazebo/components/Model.hh"
-#include "ignition/gazebo/components/Name.hh"
-#include "ignition/gazebo/components/ParentEntity.hh"
->>>>>>> 330eaf2f
+#include "gz/sim/components/ParentEntity.hh"
+#include "test_config.hh"
 
 #include "plugins/MockSystem.hh"
 #include "../helpers/EnvTestFixture.hh"
@@ -87,15 +75,9 @@
 
 
 /////////////////////////////////////////////////
-<<<<<<< HEAD
 // Single model consuming single batter
 // See https://github.com/gazebosim/gz-sim/issues/1175
 TEST_F(BatteryPluginTest, GZ_UTILS_TEST_DISABLED_ON_WIN32(SingleBattery))
-=======
-// Single model consuming single battery
-// See https://github.com/ignitionrobotics/ign-gazebo/issues/1175
-TEST_F(BatteryPluginTest, IGN_UTILS_TEST_DISABLED_ON_WIN32(SingleBattery))
->>>>>>> 330eaf2f
 {
   const auto sdfPath = common::joinPaths(std::string(PROJECT_SOURCE_PATH),
     "test", "worlds", "battery.sdf");
@@ -183,14 +165,9 @@
 }
 
 /////////////////////////////////////////////////
-<<<<<<< HEAD
-// Battery with  power draining topics
-// See https://github.com/gazebosim/gz-sim/issues/1175
-TEST_F(BatteryPluginTest, GZ_UTILS_TEST_DISABLED_ON_WIN32(PowerDrainTopic))
-=======
 // Single battery with 1 extra consumer
 TEST_F(BatteryPluginTest,
-       IGN_UTILS_TEST_DISABLED_ON_WIN32(SingleBatteryMultipleConsumers))
+       GZ_UTILS_TEST_DISABLED_ON_WIN32(SingleBatteryMultipleConsumers))
 {
   const auto sdfPath = common::joinPaths(std::string(PROJECT_SOURCE_PATH),
     "test", "worlds", "battery.sdf");
@@ -202,9 +179,9 @@
   serverConfig.SetSdfFile(sdfPath);
 
   // A pointer to the ecm. This will be valid once we run the mock system
-  gazebo::EntityComponentManager *ecm = nullptr;
+  sim::EntityComponentManager *ecm = nullptr;
   this->mockSystem->preUpdateCallback =
-    [&ecm](const gazebo::UpdateInfo &, gazebo::EntityComponentManager &_ecm)
+    [&ecm](const sim::UpdateInfo &, sim::EntityComponentManager &_ecm)
     {
       ecm = &_ecm;
 
@@ -273,7 +250,7 @@
 /////////////////////////////////////////////////
 // Two models with its own battery, one with one extra consumer.
 TEST_F(BatteryPluginTest,
-       IGN_UTILS_TEST_DISABLED_ON_WIN32(BatteriesDifferentConsumers))
+       GZ_UTILS_TEST_DISABLED_ON_WIN32(BatteriesDifferentConsumers))
 {
   const auto sdfPath = common::joinPaths(std::string(PROJECT_SOURCE_PATH),
     "test", "worlds", "battery_thruster_consumer.sdf");
@@ -285,9 +262,9 @@
   serverConfig.SetSdfFile(sdfPath);
 
   // A pointer to the ecm. This will be valid once we run the mock system
-  gazebo::EntityComponentManager *ecm = nullptr;
+  sim::EntityComponentManager *ecm = nullptr;
   this->mockSystem->preUpdateCallback =
-    [&ecm](const gazebo::UpdateInfo &, gazebo::EntityComponentManager &_ecm)
+    [&ecm](const sim::UpdateInfo &, sim::EntityComponentManager &_ecm)
     {
       ecm = &_ecm;
 
@@ -357,8 +334,7 @@
 /////////////////////////////////////////////////
 // Battery with power draining topics
 // See https://github.com/ignitionrobotics/ign-gazebo/issues/1175
-TEST_F(BatteryPluginTest, IGN_UTILS_TEST_DISABLED_ON_WIN32(PowerDrainTopic))
->>>>>>> 330eaf2f
+TEST_F(BatteryPluginTest, GZ_UTILS_TEST_DISABLED_ON_WIN32(PowerDrainTopic))
 {
   const auto sdfPath = common::joinPaths(std::string(PROJECT_SOURCE_PATH),
     "test", "worlds", "battery.sdf");
@@ -423,13 +399,8 @@
 
   // Send a message on one of the <power_draining_topic> topics, which will
   // start the battery draining when the server starts again.
-<<<<<<< HEAD
   gz::transport::Node node;
-  auto pub = node.Advertise<msgs::StringMsg>("/battery/discharge2");
-=======
-  ignition::transport::Node node;
   auto pub = node.Advertise<msgs::StringMsg>("/battery/discharge");
->>>>>>> 330eaf2f
   msgs::StringMsg msg;
   pub.Publish(msg);
 

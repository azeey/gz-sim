--- conflicted
+++ resolved
@@ -67,17 +67,10 @@
   EXPECT_FALSE(*server.Running(0));
 
   // helper variables for checking the validity of the ECM
-<<<<<<< HEAD
-  const gz::math::Pose3d sourcePose(0, 0, 0, 0, 0, 0);
-  const auto zeroSeconds = std::chrono::seconds(0);
-  const gz::math::Pose3d micClosePose(0.5, 0, 0, 0, 0, 0);
-  const gz::math::Pose3d micFarPose(0, 0, 0, 0, 0, 0);
-=======
   const math::Pose3d sourcePose(0, 0, 0, 0, 0, 0);
   const auto zeroSeconds = std::chrono::seconds(0);
   const math::Pose3d micClosePose(0.5, 0, 0, 0, 0, 0);
   const math::Pose3d micFarPose(0, 0, 0, 0, 0, 0);
->>>>>>> 216d5a51
   std::chrono::steady_clock::duration sourceStartTime;
   bool firstTime{true};
 

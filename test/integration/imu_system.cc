--- conflicted
+++ resolved
@@ -136,24 +136,15 @@
   std::vector<math::Pose3d> poses;
   std::vector<math::Vector3d> accelerations;
   std::vector<math::Vector3d> angularVelocities;
-<<<<<<< HEAD
-  testSystem.OnPostUpdate([&](const sim::UpdateInfo &_info,
-                              const sim::EntityComponentManager &_ecm)
-=======
   testSystem.OnPostUpdate([&](const UpdateInfo &_info,
                               const EntityComponentManager &_ecm)
->>>>>>> 216d5a51
       {
         _ecm.Each<components::Imu,
                   components::Name,
                   components::WorldPose,
                   components::AngularVelocity,
                   components::LinearAcceleration>(
-<<<<<<< HEAD
-            [&](const gz::sim::Entity &_entity,
-=======
             [&](const Entity &_entity,
->>>>>>> 216d5a51
                 const components::Imu *,
                 const components::Name *_name,
                 const components::WorldPose *_worldPose,
@@ -184,11 +175,7 @@
             });
 
         _ecm.Each<components::Gravity>(
-<<<<<<< HEAD
-            [&](const gz::sim::Entity &,
-=======
             [&](const Entity &,
->>>>>>> 216d5a51
                 const components::Gravity *_gravity) -> bool
             {
               // gtest is having a hard time with ASSERTs inside nested lambdas

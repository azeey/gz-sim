--- conflicted
+++ resolved
@@ -181,13 +181,8 @@
 
   bool finished = false;
   test::Relay testSystem;
-<<<<<<< HEAD
-  testSystem.OnPostUpdate([&](const sim::UpdateInfo &_info,
-                             const sim::EntityComponentManager &_ecm)
-=======
   testSystem.OnPostUpdate([&](const UpdateInfo &_info,
                              const EntityComponentManager &_ecm)
->>>>>>> 216d5a51
   {
     // Check pose
     Entity submarine = _ecm.EntityByComponents(
@@ -222,11 +217,7 @@
     auto submarineCenterOfVolume =
       _ecm.Component<components::CenterOfVolume>(submarineLink);
     ASSERT_NE(submarineCenterOfVolume, nullptr);
-<<<<<<< HEAD
-    EXPECT_EQ(gz::math::Vector3d(0, 0, 0),
-=======
     EXPECT_EQ(math::Vector3d(0, 0, 0),
->>>>>>> 216d5a51
         submarineCenterOfVolume->Data());
 
     // Get the submarine buoyant link
@@ -244,11 +235,7 @@
     auto submarineBuoyantCenterOfVolume =
       _ecm.Component<components::CenterOfVolume>(submarineBuoyantLink);
     ASSERT_NE(submarineBuoyantCenterOfVolume, nullptr);
-<<<<<<< HEAD
-    EXPECT_EQ(gz::math::Vector3d(0, 0, 0),
-=======
     EXPECT_EQ(math::Vector3d(0, 0, 0),
->>>>>>> 216d5a51
         submarineBuoyantCenterOfVolume->Data());
 
     // Get the submarine sinking link
@@ -266,11 +253,7 @@
     auto submarineSinkingCenterOfVolume =
       _ecm.Component<components::CenterOfVolume>(submarineSinkingLink);
     ASSERT_NE(submarineSinkingCenterOfVolume, nullptr);
-<<<<<<< HEAD
-    EXPECT_EQ(gz::math::Vector3d(0, 0, 0),
-=======
     EXPECT_EQ(math::Vector3d(0, 0, 0),
->>>>>>> 216d5a51
         submarineSinkingCenterOfVolume->Data());
 
     // Get the duck link
@@ -286,11 +269,7 @@
     auto duckCenterOfVolume =
       _ecm.Component<components::CenterOfVolume>(duckLink);
     ASSERT_NE(duckCenterOfVolume, nullptr);
-<<<<<<< HEAD
-    EXPECT_EQ(gz::math::Vector3d(0, 0, -0.4),
-=======
     EXPECT_EQ(math::Vector3d(0, 0, -0.4),
->>>>>>> 216d5a51
         duckCenterOfVolume->Data());
 
     auto submarinePose = _ecm.Component<components::Pose>(submarine);
@@ -485,13 +464,8 @@
 
   std::size_t iterations{0};
   fixture.OnPostUpdate([&](
-<<<<<<< HEAD
-      const sim::UpdateInfo &,
-      const sim::EntityComponentManager &_ecm)
-=======
       const UpdateInfo &,
       const EntityComponentManager &_ecm)
->>>>>>> 216d5a51
   {
     // Get links
     auto noOffsets = entitiesFromScopedName("no_offset::link", _ecm);

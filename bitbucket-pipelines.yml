--- conflicted
+++ resolved
@@ -19,11 +19,8 @@
           - apt-get -y install
             libignition-cmake2-dev
             libignition-common3-dev
-<<<<<<< HEAD
-=======
             libignition-fuel-tools3-dev
-            libignition-gui-dev
->>>>>>> 2bd7734e
+            libignition-gui2-dev
             libignition-math6-eigen3-dev
             libignition-msgs4-dev
             libignition-plugin-dev
@@ -33,11 +30,6 @@
             libignition-tools-dev
             libignition-transport7-dev
             libsdformat8-dev
-<<<<<<< HEAD
-            libignition-fuel-tools3-dev
-          # libignition-gui2-dev
-=======
->>>>>>> 2bd7734e
           # SDFormat (uncomment if a specific branch is needed)
           # - apt install -y
           #   libxml2-utils
@@ -95,24 +87,24 @@
           # - make -j4 install
           # - cd ../..
           # Ignition gui (uncomment if a specific branch is needed)
-          - apt install -y
-            qtbase5-dev libtinyxml2-dev libprotoc-dev libprotobuf-dev
-            qtdeclarative5-dev
-            qtquickcontrols2-5-dev
-            qml-module-qtquick2
-            qml-module-qtquick-controls
-            qml-module-qtquick-controls2
-            qml-module-qtquick-dialogs
-            qml-module-qtquick-layouts
-            qml-module-qt-labs-folderlistmodel
-            qml-module-qt-labs-settings
-          - hg clone http://bitbucket.org/ignitionrobotics/ign-gui -b update_deps
-          - cd ign-gui
-          - mkdir build
-          - cd build
-          - cmake .. -DBUILD_TESTING=false
-          - make -j4 install
-          - cd ../..
+          # - apt install -y
+          #   qtbase5-dev libtinyxml2-dev libprotoc-dev libprotobuf-dev
+          #   qtdeclarative5-dev
+          #   qtquickcontrols2-5-dev
+          #   qml-module-qtquick2
+          #   qml-module-qtquick-controls
+          #   qml-module-qtquick-controls2
+          #   qml-module-qtquick-dialogs
+          #   qml-module-qtquick-layouts
+          #   qml-module-qt-labs-folderlistmodel
+          #   qml-module-qt-labs-settings
+          # - hg clone http://bitbucket.org/ignitionrobotics/ign-gui -b gz11
+          # - cd ign-gui
+          # - mkdir build
+          # - cd build
+          # - cmake .. -DBUILD_TESTING=false
+          # - make -j4 install
+          # - cd ../..
           # Ignition Physics (uncomment if a specific branch is needed)
           # - apt-get -y install
           #   libdart6-dev

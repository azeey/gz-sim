--- conflicted
+++ resolved
@@ -4,48 +4,25 @@
   pull_request:
   push:
     branches:
-<<<<<<< HEAD
-      - 'gz-sim7'
-
-# Every time you make a push to your PR, it cancel immediately the previous checks,
+      - 'ign-gazebo[0-9]'
+      - 'gz-sim[0-9]?'
+      - 'main'
 # and start a new one. The other runner will be available more quickly to your PR.
 concurrency:
   group: ${{ github.workflow }}-${{ github.head_ref || github.run_id }}
   cancel-in-progress: true
 
 jobs:
-=======
-      - 'ign-gazebo[0-9]'
-      - 'gz-sim[0-9]?'
-      - 'main'
-
-jobs:
-  bionic-ci:
-    runs-on: ubuntu-latest
-    name: Ubuntu Bionic CI
-    steps:
-      - name: Checkout
-        uses: actions/checkout@v4
-      - name: Compile and test
-        id: ci
-        uses: ignition-tooling/action-ignition-ci@bionic
-        with:
-          codecov-enabled: true
->>>>>>> a00e3775
   focal-ci:
     runs-on: ubuntu-latest
     name: Ubuntu Focal CI
     steps:
       - name: Checkout
-<<<<<<< HEAD
-        uses: actions/checkout@v3
+        uses: actions/checkout@v4
       - uses: actions/setup-python@v3
       - uses: pre-commit/action@v3.0.0
         with:
           extra_args: --all-files
-=======
-        uses: actions/checkout@v4
->>>>>>> a00e3775
       - name: Compile and test
         id: ci
         uses: gazebo-tooling/action-gz-ci@focal
@@ -58,15 +35,11 @@
     name: Ubuntu Jammy CI
     steps:
       - name: Checkout
-<<<<<<< HEAD
-        uses: actions/checkout@v3
+        uses: actions/checkout@v4
       - uses: actions/setup-python@v3
       - uses: pre-commit/action@v3.0.0
         with:
           extra_args: --all-files
-=======
-        uses: actions/checkout@v4
->>>>>>> a00e3775
       - name: Compile and test
         id: ci
         uses: gazebo-tooling/action-gz-ci@jammy

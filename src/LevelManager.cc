/*
 * Copyright (C) 2018 Open Source Robotics Foundation
 *
 * Licensed under the Apache License, Version 2.0 (the "License");
 * you may not use this file except in compliance with the License.
 * You may obtain a copy of the License at
 *
 *     http://www.apache.org/licenses/LICENSE-2.0
 *
 * Unless required by applicable law or agreed to in writing, software
 * distributed under the License is distributed on an "AS IS" BASIS,
 * WITHOUT WARRANTIES OR CONDITIONS OF ANY KIND, either express or implied.
 * See the License for the specific language governing permissions and
 * limitations under the License.
 *
 */

#include "LevelManager.hh"

#include <algorithm>

#include <sdf/Actor.hh>
#include <sdf/Atmosphere.hh>
#include <sdf/Joint.hh>
#include <sdf/Light.hh>
#include <sdf/Model.hh>
#include <sdf/World.hh>

#include <gz/math/SphericalCoordinates.hh>
#include <gz/common/Profiler.hh>

#include "gz/sim/Events.hh"
#include "gz/sim/EntityComponentManager.hh"

#include "gz/sim/components/Actor.hh"
#include "gz/sim/components/Atmosphere.hh"
#include "gz/sim/components/Geometry.hh"
#include "gz/sim/components/Gravity.hh"
#include "gz/sim/components/Joint.hh"
#include "gz/sim/components/Level.hh"
#include "gz/sim/components/LevelBuffer.hh"
#include "gz/sim/components/LevelEntityNames.hh"
#include "gz/sim/components/Light.hh"
#include "gz/sim/components/LinearVelocity.hh"
#include "gz/sim/components/MagneticField.hh"
#include "gz/sim/components/Model.hh"
#include "gz/sim/components/Name.hh"
#include "gz/sim/components/ParentEntity.hh"
#include "gz/sim/components/Performer.hh"
#include "gz/sim/components/PerformerLevels.hh"
#include "gz/sim/components/Physics.hh"
#include "gz/sim/components/Pose.hh"
<<<<<<< HEAD
#include "gz/sim/components/RenderEngineGuiPlugin.hh"
#include "gz/sim/components/RenderEngineServerApiBackend.hh"
#include "gz/sim/components/RenderEngineServerHeadless.hh"
#include "gz/sim/components/RenderEngineServerPlugin.hh"
=======
>>>>>>> 007aa87c
#include "gz/sim/components/Scene.hh"
#include "gz/sim/components/SphericalCoordinates.hh"
#include "gz/sim/components/World.hh"

#include "SimulationRunner.hh"

using namespace gz;
using namespace sim;

/////////////////////////////////////////////////
LevelManager::LevelManager(SimulationRunner *_runner, const bool _useLevels)
    : runner(_runner), useLevels(_useLevels)
{
  if (nullptr == _runner)
  {
    gzerr << "Can't start level manager with null runner." << std::endl;
    return;
  }

  this->entityCreator = std::make_unique<SdfEntityCreator>(
      this->runner->entityCompMgr,
      this->runner->eventMgr);

  std::string service = transport::TopicUtils::AsValidTopic("/world/" +
      this->runner->sdfWorld.Name() + "/level/set_performer");
  if (service.empty())
  {
    gzerr << "Failed to generate set_performer topic for world ["
           << this->runner->sdfWorld.Name() << "]" << std::endl;
    return;
  }
  this->node.Advertise(service, &LevelManager::OnSetPerformer, this);
}

/////////////////////////////////////////////////
void LevelManager::ReadLevelPerformerInfo(const sdf::World &_world)
{
<<<<<<< HEAD
  // \todo(anyone) Use SdfEntityCreator to avoid duplication
  this->worldEntity = this->runner->entityCompMgr.CreateEntity();

  // World components
  this->runner->entityCompMgr.CreateComponent(this->worldEntity,
                                               components::World());
  this->runner->entityCompMgr.CreateComponent(
      this->worldEntity, components::Name(this->runner->sdfWorld->Name()));

  this->runner->entityCompMgr.CreateComponent(this->worldEntity,
      components::Gravity(this->runner->sdfWorld->Gravity()));

  auto physics = this->runner->sdfWorld->PhysicsByIndex(0);
  if (!physics)
  {
    physics = this->runner->sdfWorld->PhysicsDefault();
  }
  this->runner->entityCompMgr.CreateComponent(this->worldEntity,
      components::Physics(*physics));

  // Populate physics options that aren't accessible outside the Element()
  // See https://github.com/osrf/sdformat/issues/508
  if (physics->Element() && physics->Element()->HasElement("dart"))
  {
    auto dartElem = physics->Element()->GetElement("dart");

    if (dartElem->HasElement("collision_detector"))
    {
      auto collisionDetector =
          dartElem->Get<std::string>("collision_detector");

      this->runner->entityCompMgr.CreateComponent(worldEntity,
          components::PhysicsCollisionDetector(collisionDetector));
    }
    if (dartElem->HasElement("solver") &&
        dartElem->GetElement("solver")->HasElement("solver_type"))
    {
      auto solver =
          dartElem->GetElement("solver")->Get<std::string>("solver_type");

      this->runner->entityCompMgr.CreateComponent(worldEntity,
          components::PhysicsSolver(solver));
    }
  }

  this->runner->entityCompMgr.CreateComponent(this->worldEntity,
      components::MagneticField(this->runner->sdfWorld->MagneticField()));

  this->runner->entityCompMgr.CreateComponent(this->worldEntity,
      components::PhysicsEnginePlugin(
      this->runner->serverConfig.PhysicsEngine()));

  this->runner->entityCompMgr.CreateComponent(this->worldEntity,
      components::RenderEngineServerPlugin(
      this->runner->serverConfig.RenderEngineServer()));

  this->runner->entityCompMgr.CreateComponent(this->worldEntity,
      components::RenderEngineServerApiBackend(
      this->runner->serverConfig.RenderEngineServerApiBackend()));

  this->runner->entityCompMgr.CreateComponent(this->worldEntity,
      components::RenderEngineServerHeadless(
      this->runner->serverConfig.HeadlessRendering()));

  this->runner->entityCompMgr.CreateComponent(this->worldEntity,
      components::RenderEngineGuiPlugin(
      this->runner->serverConfig.RenderEngineGui()));

  auto worldElem = this->runner->sdfWorld->Element();

  // Create Wind
  auto windEntity = this->runner->entityCompMgr.CreateEntity();
  this->runner->entityCompMgr.CreateComponent(windEntity, components::Wind());
  this->runner->entityCompMgr.CreateComponent(
      windEntity, components::WorldLinearVelocity(
                      this->runner->sdfWorld->WindLinearVelocity()));
  // Initially the wind linear velocity is used as the seed velocity
  this->runner->entityCompMgr.CreateComponent(
      windEntity, components::WorldLinearVelocitySeed(
                      this->runner->sdfWorld->WindLinearVelocity()));

  this->entityCreator->SetParent(windEntity, this->worldEntity);

  // scene
  if (this->runner->sdfWorld->Scene())
  {
    this->runner->entityCompMgr.CreateComponent(this->worldEntity,
        components::Scene(*this->runner->sdfWorld->Scene()));
  }

  // atmosphere
  if (this->runner->sdfWorld->Atmosphere())
  {
    this->runner->entityCompMgr.CreateComponent(this->worldEntity,
        components::Atmosphere(*this->runner->sdfWorld->Atmosphere()));
  }

  // spherical coordinates
  if (this->runner->sdfWorld->SphericalCoordinates())
  {
    this->runner->entityCompMgr.CreateComponent(this->worldEntity,
        components::SphericalCoordinates(
        *this->runner->sdfWorld->SphericalCoordinates()));
  }

=======
>>>>>>> 007aa87c
  // TODO(anyone) This should probably go somewhere else as it is a global
  // constant.
  const std::string kPluginName{"gz::sim"};

  bool found = false;
  for (const sdf::Plugin &plugin : _world.Plugins())
  {
    if (plugin.Name() == kPluginName)
    {
      this->ReadPerformers(plugin);
      if (this->useLevels)
        this->ReadLevels(plugin);
      found = true;
      break;
    }
  }

  if (!found && this->useLevels)
  {
    gzerr << "Could not find a plugin tag with name " << kPluginName
      << ". Levels and distributed simulation will not work.\n";
  }
<<<<<<< HEAD

  this->ConfigureDefaultLevel();

  // Load world plugins.
  this->runner->EventMgr().Emit<events::LoadSdfPlugins>(this->worldEntity,
      this->runner->sdfWorld->Plugins());

  // Store the world's SDF DOM to be used when saving the world to file
  this->runner->entityCompMgr.CreateComponent(
      worldEntity, components::WorldSdf(*this->runner->sdfWorld));
=======
>>>>>>> 007aa87c
}

/////////////////////////////////////////////////
void LevelManager::ReadPerformers(const sdf::Plugin &_plugin)
{
  GZ_PROFILE("LevelManager::ReadPerformers");

  sdf::ElementPtr sdf = _plugin.ToElement();
  if (sdf == nullptr)
    return;

  if (sdf->HasElement("performer"))
  {
    gzdbg << "Reading performer info\n";
    for (auto performer = sdf->GetElement("performer"); performer;
        performer = performer->GetNextElement("performer"))
    {
      auto name = performer->Get<std::string>("name");

      Entity performerEntity = this->runner->entityCompMgr.CreateEntity();
      // We use the ref to create a parent entity component later on
      std::string ref = performer->GetElement("ref")->GetValue()->GetAsString();

      if (this->performerMap.find(ref) == this->performerMap.end())
      {
        this->performerMap[ref] = performerEntity;
      }
      else
      {
        auto performer2 =
          this->runner->entityCompMgr.Component<components::Name>(
              this->performerMap[ref]);

        gzerr << "Found multiple performers (" << name << " and "
          << performer2->Data() << ") referring to the same entity\n";
      }

      sdf::Geometry geometry;
      geometry.Load(performer->GetElement("geometry"));
      this->runner->entityCompMgr.CreateComponent(performerEntity,
          components::Performer());
      this->runner->entityCompMgr.CreateComponent(performerEntity,
          components::PerformerRef(ref));
      this->runner->entityCompMgr.CreateComponent(performerEntity,
          components::PerformerLevels());
      this->runner->entityCompMgr.CreateComponent(performerEntity,
          components::Name(name));
      this->runner->entityCompMgr.CreateComponent(performerEntity,
          components::Geometry(geometry));

      gzmsg << "Created performer. EntityId[" << performerEntity
            << "] EntityName[" << name << "] Ref[" << ref << "]"
            << std::endl;
    }
  }

  if (this->useLevels && performerMap.empty())
  {
    gzdbg << "Levels enabled, but no <performer>s were speficied in SDF. Use "
      << "the /world/<world_name>/level/set_performer service to specify "
      << "performers.\n";
  }
}

/////////////////////////////////////////////////
bool LevelManager::OnSetPerformer(const msgs::StringMsg &_req,
                                  msgs::Boolean &_rep)
{
  // \todo(nkoenig) This implementation store the request to be processed in
  // the update cycle. This approach is thread-safe, but is unable to
  // provide the caller with feedback because
  // entityCompMgr.EntityByComponents() is not thread safe. It would better
  // to have long running service calls in gz-transport so that this
  // function could get information out of the EntityComponent mangager
  // in a thread-safe manner and return information back to the caller.
  //
  // The commented out section at the end of this function was
  // the original implementation.

  std::string name = _req.data();
  _rep.set_data(false);
  if (!name.empty())
  {
    sdf::Geometry geom;
    geom.SetType(sdf::GeometryType::BOX);
    sdf::Box boxShape;

    // \todo(anyone) Use the bounding box instead of a hardcoded box.
    boxShape.SetSize({2, 2, 2});

    geom.SetBoxShape(boxShape);
    _rep.set_data(true);

    std::lock_guard<std::mutex> lock(this->performerToAddMutex);
    this->performersToAdd.push_back(std::make_pair(name, geom));
  }
  else
  {
    gzerr << "Empty performer name. Performer will not be created\n";
  }

  return true;

  // Orignial implementation
  //
  // _rep.set_data(false);
  // std::string name = _req.data();

  // // Find the model entity
  // Entity modelEntity = this->runner->entityCompMgr.EntityByComponents(
  //     components::Name(name));
  // if (modelEntity == kNullEntity)
  // {
  //   gzerr << "Unable to find model with name[" << name << "]. "
  //     << "Performer not created\n";
  //   return true;
  // }

  // // Check to see if the performer has already been set.
  // if (this->performerMap.find(name) == this->performerMap.end())
  // {
  //   sdf::Geometry geom;
  //   geom.SetType(sdf::GeometryType::BOX);
  //   sdf::Box boxShape;

  //   // \todo(anyone) Use the bounding box instead of a hardcoded box.
  //   boxShape.SetSize({2, 2, 2});

  //   geom.SetBoxShape(boxShape);
  //   this->performersToAdd.push_back(std::make_pair(name, geom));
  //   _rep.set_data(true);
  // }
  // else
  // {
  //   gzwarn << "Performer with name[" << name << "] "
  //     << "has already been set.\n";
  // }

  // // The response succeeded.
  // return true;
}

/////////////////////////////////////////////////
void LevelManager::ReadLevels(const sdf::Plugin &_plugin)
{
  GZ_PROFILE("LevelManager::ReadLevels");

  gzdbg << "Reading levels info\n";

  sdf::ElementPtr sdf = _plugin.ToElement();
  if (sdf == nullptr)
    return;

  if (!sdf->HasElement("level"))
    return;

  for (auto level = sdf->GetElement("level"); level;
       level = level->GetNextElement("level"))
  {
    auto name = level->Get<std::string>("name");
    auto pose = level->Get<math::Pose3d>("pose");
    sdf::Geometry geometry;
    geometry.Load(level->GetElement("geometry"));

    if (nullptr == geometry.BoxShape())
    {
      gzerr << "Level [" << name << "]'s geometry is not a box, level won't "
             << "be created." << std::endl;
      continue;
    }

    double buffer = level->Get<double>("buffer", 0.0).first;
    if (buffer < 0)
    {
      gzwarn << "The buffer parameter for Level [" << name << "]cannot be a "
              << " negative number. Setting to 0.0\n";
      buffer = 0.0;
    }

    std::set<std::string> entityNames;

    for (auto ref = level->GetElement("ref"); ref;
         ref = ref->GetNextElement("ref"))
    {
      std::string entityName = ref->GetValue()->GetAsString();
      entityNames.insert(entityName);

      this->entityNamesInLevels.insert(entityName);
    }

    // Entity
    Entity levelEntity = this->runner->entityCompMgr.CreateEntity();

    // Components
    this->runner->entityCompMgr.CreateComponent(
        levelEntity, components::Level());
    this->runner->entityCompMgr.CreateComponent(
        levelEntity, components::Pose(pose));
    this->runner->entityCompMgr.CreateComponent(
        levelEntity, components::Name(name));
    this->runner->entityCompMgr.CreateComponent(
        levelEntity, components::LevelEntityNames(entityNames));
    this->runner->entityCompMgr.CreateComponent(
        levelEntity, components::Geometry(geometry));
    this->runner->entityCompMgr.CreateComponent(
        levelEntity, components::LevelBuffer(buffer));

    auto worldEntity =
      this->runner->entityCompMgr.EntityByComponents(components::World());

    // All levels start inactive and unloaded.
    this->UnloadLevel(levelEntity);
    this->entityCreator->SetParent(levelEntity, worldEntity);

    gzdbg << "Created level with name[" << name << "] and pose["
      << pose << "]\n";
  }
}

/////////////////////////////////////////////////
void LevelManager::ConfigureDefaultLevel()
{
  GZ_PROFILE("LevelManager::ConfigureDefaultLevel");

  // Create the default level. This level contains all entities not contained by
  // any other level.
  Entity defaultLevel = this->runner->entityCompMgr.CreateEntity();

  // Go through all entities in the world and find ones not in the
  // set entityNamesInLevels

  std::set<std::string> entityNamesInDefault;

  // Models
  for (uint64_t modelIndex = 0;
       modelIndex < this->runner->sdfWorld.ModelCount(); ++modelIndex)
  {
    // There is no sdf::World::ModelByName so we have to iterate by index and
    // check if the model is in this level
    auto model = this->runner->sdfWorld.ModelByIndex(modelIndex);
    if (!this->useLevels)
    {
      entityNamesInDefault.insert(model->Name());
      continue;
    }

    // If model is a performer, it will be handled separately
    if (this->performerMap.find(model->Name()) != this->performerMap.end())
    {
      continue;
    }

    if (this->entityNamesInLevels.find(model->Name()) ==
        this->entityNamesInLevels.end())
    {
      entityNamesInDefault.insert(model->Name());
    }
  }

  // Actors
  for (uint64_t actorIndex = 0;
       actorIndex < this->runner->sdfWorld.ActorCount(); ++actorIndex)
  {
    // There is no sdf::World::ActorByName so we have to iterate by index and
    // check if the actor is in this level
    auto actor = this->runner->sdfWorld.ActorByIndex(actorIndex);

    if (!this->useLevels)
    {
      entityNamesInDefault.insert(actor->Name());
      continue;
    }

    // If actor is a performer, it will be handled separately
    if (this->performerMap.find(actor->Name()) != this->performerMap.end())
    {
      continue;
    }

    if (this->entityNamesInLevels.find(actor->Name()) ==
        this->entityNamesInLevels.end())
    {
      entityNamesInDefault.insert(actor->Name());
    }
  }

  // Lights
  // We assume no performers are lights
  for (uint64_t lightIndex = 0;
       lightIndex < this->runner->sdfWorld.LightCount(); ++lightIndex)
  {
    auto light = this->runner->sdfWorld.LightByIndex(lightIndex);
    if (this->entityNamesInLevels.find(light->Name()) ==
        this->entityNamesInLevels.end())
    {
      entityNamesInDefault.insert(light->Name());
    }
  }

  // Joints
  // We assume no performers are joints
  for (uint64_t jointIndex = 0;
       jointIndex < this->runner->sdfWorld.JointCount(); ++jointIndex)
  {
    auto joint = this->runner->sdfWorld.JointByIndex(jointIndex);

    if (
        this->entityNamesInLevels.find(joint->Name()) ==
        this->entityNamesInLevels.end())
    {
      entityNamesInDefault.insert(joint->Name());
    }
  }

  // Components
  this->runner->entityCompMgr.CreateComponent(
      defaultLevel, components::Level());
  this->runner->entityCompMgr.CreateComponent(
      defaultLevel, components::DefaultLevel());
  this->runner->entityCompMgr.CreateComponent(
      defaultLevel, components::Name("default"));
  this->runner->entityCompMgr.CreateComponent(
      defaultLevel, components::LevelEntityNames(entityNamesInDefault));

  auto worldEntity =
      this->runner->entityCompMgr.EntityByComponents(components::World());

  this->entityCreator->SetParent(defaultLevel, worldEntity);
}

/////////////////////////////////////////////////
void LevelManager::UpdateLevelsState()
{
  GZ_PROFILE("LevelManager::UpdateLevelsState");

  std::vector<Entity> levelsToLoad;
  std::vector<Entity> levelsToUnload;

  {
    std::lock_guard<std::mutex> lock(this->performerToAddMutex);
    auto iter = this->performersToAdd.begin();
    while (iter != this->performersToAdd.end())
    {
      int result = this->CreatePerformerEntity(iter->first, iter->second);
      // Create the performer entity
      if (result >= 0)
        iter = this->performersToAdd.erase(iter);
      else
        ++iter;
    }
  }

  {
    GZ_PROFILE("DefaultLevel");
    // Handle default level
    this->runner->entityCompMgr.Each<components::DefaultLevel>(
        [&](const Entity &_entity, const components::DefaultLevel *) -> bool
        {
          if (!this->IsLevelActive(_entity))
          {
            levelsToLoad.push_back(_entity);
          }
          // We assume one default level
          return false;
        });
  }

  // If levels are not being used, we only process the default level.
  if (this->useLevels)
  {
    this->runner->entityCompMgr.Each<
      components::Performer,
      components::PerformerLevels,
      components::Geometry,
      components::ParentEntity>(
          [&](const Entity &_perfEntity,
            components::Performer *,
            components::PerformerLevels *_perfLevels,
            components::Geometry *_geometry,
            components::ParentEntity *_parent) -> bool
          {
          GZ_PROFILE("EachPerformer");

          auto pose = this->runner->entityCompMgr.Component<components::Pose>(
              _parent->Data());

          // We assume the geometry contains a box.
          auto perfBox = _geometry->Data().BoxShape();
          if (nullptr == perfBox)
          {
          gzerr << "Internal error: geometry of performer [" << _perfEntity
          << "] missing box." << std::endl;
          return true;
          }

          math::AxisAlignedBox performerVolume{
            pose->Data().Pos() - perfBox->Size() / 2,
              pose->Data().Pos() + perfBox->Size() / 2};

          std::set<Entity> newPerfLevels;

          // loop through levels and check for intersections
          // Add all levels with intersections to the levelsToLoad even if they
          // are currently active.
          this->runner->entityCompMgr.Each<components::Level, components::Pose,
            components::Geometry,
            components::LevelBuffer >(
                [&](const Entity &_entity, const components::Level *,
                  const components::Pose *_pose,
                  const components::Geometry *_levelGeometry,
                  const components::LevelBuffer *_levelBuffer) -> bool
                {
                GZ_PROFILE("CheckPerformerAgainstLevel");
                // Check if the performer is in this level
                // assume a box for now
                auto box = _levelGeometry->Data().BoxShape();
                if (nullptr == box)
                {
                gzerr << "Level [" << _entity
                << "]'s geometry is not a box." << std::endl;
                return true;
                }
                auto buffer = _levelBuffer->Data();
                auto center = _pose->Data().Pos();
                math::AxisAlignedBox region{center - box->Size() / 2,
                center + box->Size() / 2};

                math::AxisAlignedBox outerRegion{
                  center - (box->Size() / 2 + buffer),
                         center + (box->Size() / 2 + buffer)};

                if (region.Intersects(performerVolume))
                {
                  newPerfLevels.insert(_entity);
                  levelsToLoad.push_back(_entity);
                }
                else
                {
                  // If the level is active, check if the performer is
                  // outside of the buffer of this level
                  if (this->IsLevelActive(_entity))
                  {
                    if (outerRegion.Intersects(performerVolume))
                    {
                      newPerfLevels.insert(_entity);
                      levelsToLoad.push_back(_entity);
                      return true;
                    }
                    // Otherwise, mark the level to be unloaded
                    levelsToUnload.push_back(_entity);
                  }
                }
                return true;
                });

          *_perfLevels = components::PerformerLevels(newPerfLevels);

          return true;
          });
  }

  // Sort levelsToLoad and levelsToUnload so as to run std::unique on them.
  std::sort(levelsToLoad.begin(), levelsToLoad.end());
  std::sort(levelsToUnload.begin(), levelsToUnload.end());
  {
    auto pendingEnd = std::unique(levelsToLoad.begin(), levelsToLoad.end());
    levelsToLoad.erase(pendingEnd, levelsToLoad.end());
  }
  {
    auto pendingEnd = std::unique(levelsToUnload.begin(), levelsToUnload.end());
    levelsToUnload.erase(pendingEnd, levelsToUnload.end());
  }

  // Make a list of entity names from all the levels that have been marked to be
  // loaded
  std::set<std::string> entityNamesMarked;
  for (const auto &toLoad : levelsToLoad)
  {
    const components::LevelEntityNames *lvlEntNames =
      this->runner->entityCompMgr.Component<components::LevelEntityNames>(
          toLoad);
    const auto &entityNames = lvlEntNames->Data();
    for (const auto &name : entityNames)
    {
      entityNamesMarked.insert(name);
    }
  }

  // Filter out currently active entities from the marked entities and create a
  // new set of entities. These entities will be the ones that are loaded
  std::set<std::string> entityNamesToLoad;
  for (const auto &name : entityNamesMarked)
  {
    if (this->activeEntityNames.find(name) == this->activeEntityNames.end())
    {
      entityNamesToLoad.insert(name);
    }
  }

  // First filter levelsToUnload so it doesn't contain any levels that are
  // already in levelsToLoad
  auto pendingRemove = std::remove_if(
      levelsToUnload.begin(), levelsToUnload.end(), [&](Entity _entity)
      {
        return std::find(levelsToLoad.begin(), levelsToLoad.end(), _entity) !=
               levelsToLoad.end();
      });
  levelsToUnload.erase(pendingRemove, levelsToUnload.end());

  // Make a list of entity names to unload making sure to leave out the ones
  // that have been marked to be loaded above
  for (const Entity &toUnload : levelsToUnload)
  {
    this->UnloadLevel(toUnload, entityNamesMarked);
  }

  // Load the entities
  if (entityNamesToLoad.size() > 0)
    this->LoadActiveEntities(entityNamesToLoad);

  // Finally, update the list of active levels
  for (const auto &level : levelsToLoad)
  {
    if (!this->IsLevelActive(level))
    {
      const components::Name *lvlName =
      this->runner->entityCompMgr.Component<components::Name>(level);

      gzmsg << "Loaded level [" << lvlName->Data() << "]" << std::endl;
      this->activeLevels.insert(level);
    }
  }
}

/////////////////////////////////////////////////
void LevelManager::LoadActiveEntities(const std::set<std::string> &_namesToLoad)
{
  GZ_PROFILE("LevelManager::LoadActiveEntities");

  auto worldEntity =
      this->runner->entityCompMgr.EntityByComponents(components::World());

  if (worldEntity == kNullEntity)
  {
    gzerr << "Could not find the world entity while loading levels\n";
    return;
  }

  // Models
  for (uint64_t modelIndex = 0;
       modelIndex < this->runner->sdfWorld.ModelCount(); ++modelIndex)
  {
    // There is no sdf::World::ModelByName so we have to iterate by index and
    // check if the model is in this level
    auto model = this->runner->sdfWorld.ModelByIndex(modelIndex);
    if (_namesToLoad.find(model->Name()) != _namesToLoad.end() &&
        this->runner->EntityByName(model->Name()) == std::nullopt)
    {
      Entity modelEntity = this->entityCreator->CreateEntities(model);

      this->entityCreator->SetParent(modelEntity, worldEntity);
    }
  }

  // Actors
  for (uint64_t actorIndex = 0;
       actorIndex < this->runner->sdfWorld.ActorCount(); ++actorIndex)
  {
    // There is no sdf::World::ActorByName so we have to iterate by index and
    // check if the actor is in this level
    auto actor = this->runner->sdfWorld.ActorByIndex(actorIndex);
    if (_namesToLoad.find(actor->Name()) != _namesToLoad.end() &&
        this->runner->EntityByName(actor->Name()) == std::nullopt)
    {
      Entity actorEntity = this->entityCreator->CreateEntities(actor);

      this->entityCreator->SetParent(actorEntity, worldEntity);
    }
  }

  // Lights
  for (uint64_t lightIndex = 0;
       lightIndex < this->runner->sdfWorld.LightCount(); ++lightIndex)
  {
    auto light = this->runner->sdfWorld.LightByIndex(lightIndex);
    if (_namesToLoad.find(light->Name()) != _namesToLoad.end() &&
        this->runner->EntityByName(light->Name()) == std::nullopt)
    {
      Entity lightEntity = this->entityCreator->CreateEntities(light);

      this->entityCreator->SetParent(lightEntity, worldEntity);
    }
  }

  // Joints
  for (uint64_t jointIndex = 0;
       jointIndex < this->runner->sdfWorld.JointCount(); ++jointIndex)
  {
    auto joint = this->runner->sdfWorld.JointByIndex(jointIndex);
    if (_namesToLoad.find(joint->Name()) != _namesToLoad.end())
    {
      Entity jointEntity = this->entityCreator->CreateEntities(joint);

      this->entityCreator->SetParent(jointEntity, worldEntity);
    }
  }


  this->activeEntityNames.insert(_namesToLoad.begin(), _namesToLoad.end());
}

/////////////////////////////////////////////////
void LevelManager::UnloadInactiveEntities(
    const std::set<std::string> &_namesToUnload)
{
  this->runner->entityCompMgr.Each<components::Model, components::Name>(
      [&](const Entity &_entity, const components::Model *,
          const components::Name *_name) -> bool
      {
        if (_namesToUnload.find(_name->Data()) != _namesToUnload.end())
        {
          this->entityCreator->RequestRemoveEntity(_entity, true);
        }
        return true;
      });

  this->runner->entityCompMgr.Each<components::Actor, components::Name>(
      [&](const Entity &_entity, const components::Actor *,
          const components::Name *_name) -> bool
      {
        if (_namesToUnload.find(_name->Data()) != _namesToUnload.end())
        {
          this->entityCreator->RequestRemoveEntity(_entity, true);
        }
        return true;
      });

  this->runner->entityCompMgr.Each<components::Light, components::Name>(
      [&](const Entity &_entity, const components::Light *,
          const components::Name *_name) -> bool
      {
        if (_namesToUnload.find(_name->Data()) != _namesToUnload.end())
        {
          this->entityCreator->RequestRemoveEntity(_entity, true);
        }
        return true;
      });

  this->runner->entityCompMgr.Each<components::Joint, components::Name>(
      [&](const Entity &_entity, const components::Joint *,
          const components::Name *_name) -> bool
      {
        if (_namesToUnload.find(_name->Data()) != _namesToUnload.end())
        {
          this->entityCreator->RequestRemoveEntity(_entity, true);
        }
        return true;
      });

  for (const auto &name : _namesToUnload)
  {
    this->activeEntityNames.erase(name);
  }
}

/////////////////////////////////////////////////
bool LevelManager::IsLevelActive(const Entity _entity) const
{
  return this->activeLevels.find(_entity) != this->activeLevels.end();
}

/////////////////////////////////////////////////
int LevelManager::CreatePerformerEntity(const std::string &_name,
    const sdf::Geometry &_geom)
{
  // Find the model entity
  Entity modelEntity = this->runner->entityCompMgr.EntityByComponents(
      components::Name(_name));
  if (modelEntity == kNullEntity)
  {
    gzwarn << "Attempting to set performer with name ["
      << _name << "] "
      << ", but the entity could not be found. Another attempt will be made "
      << "in the next iteration.\n";
    return -1;
  }

  if (!this->runner->entityCompMgr.ChildrenByComponents(modelEntity,
        components::Performer()).empty())
  {
    gzwarn << "Attempting to set performer with name ["
      << _name << "], but the entity already has a performer.\n";
    return 1;
  }

  Entity performerEntity = this->runner->entityCompMgr.CreateEntity();
  this->performerMap[_name] = performerEntity;

  this->runner->entityCompMgr.CreateComponent(performerEntity,
      components::Performer());
  this->runner->entityCompMgr.CreateComponent(performerEntity,
      components::PerformerLevels());
  this->runner->entityCompMgr.CreateComponent(performerEntity,
      components::Name("perf_" + _name));
  this->runner->entityCompMgr.CreateComponent(performerEntity,
      components::Geometry(_geom));

  // Make the model a parent of this performer
  this->entityCreator->SetParent(this->performerMap[_name], modelEntity);
  return 0;
}

//////////////////////////////////////////////////
void LevelManager::UnloadLevel(const Entity &_entity,
    const std::set<std::string> &_entityNamesMarked)
{
  auto entityNames = this->runner->entityCompMgr
    .Component<components::LevelEntityNames>(_entity)
    ->Data();

  std::set<std::string> entityNamesToUnload;
  for (const auto &name : entityNames)
  {
    if (_entityNamesMarked.find(name) == _entityNamesMarked.end())
    {
      entityNamesToUnload.insert(name);
    }
  }

  if (entityNamesToUnload.size() > 0)
  {
    this->UnloadInactiveEntities(entityNamesToUnload);
  }
  this->activeLevels.erase(_entity);
  const components::Name *lvlName =
    this->runner->entityCompMgr.Component<components::Name>(_entity);

  gzmsg << "Unloaded level [" << lvlName->Data() << "]" << std::endl;
}<|MERGE_RESOLUTION|>--- conflicted
+++ resolved
@@ -50,13 +50,6 @@
 #include "gz/sim/components/PerformerLevels.hh"
 #include "gz/sim/components/Physics.hh"
 #include "gz/sim/components/Pose.hh"
-<<<<<<< HEAD
-#include "gz/sim/components/RenderEngineGuiPlugin.hh"
-#include "gz/sim/components/RenderEngineServerApiBackend.hh"
-#include "gz/sim/components/RenderEngineServerHeadless.hh"
-#include "gz/sim/components/RenderEngineServerPlugin.hh"
-=======
->>>>>>> 007aa87c
 #include "gz/sim/components/Scene.hh"
 #include "gz/sim/components/SphericalCoordinates.hh"
 #include "gz/sim/components/World.hh"
@@ -94,114 +87,6 @@
 /////////////////////////////////////////////////
 void LevelManager::ReadLevelPerformerInfo(const sdf::World &_world)
 {
-<<<<<<< HEAD
-  // \todo(anyone) Use SdfEntityCreator to avoid duplication
-  this->worldEntity = this->runner->entityCompMgr.CreateEntity();
-
-  // World components
-  this->runner->entityCompMgr.CreateComponent(this->worldEntity,
-                                               components::World());
-  this->runner->entityCompMgr.CreateComponent(
-      this->worldEntity, components::Name(this->runner->sdfWorld->Name()));
-
-  this->runner->entityCompMgr.CreateComponent(this->worldEntity,
-      components::Gravity(this->runner->sdfWorld->Gravity()));
-
-  auto physics = this->runner->sdfWorld->PhysicsByIndex(0);
-  if (!physics)
-  {
-    physics = this->runner->sdfWorld->PhysicsDefault();
-  }
-  this->runner->entityCompMgr.CreateComponent(this->worldEntity,
-      components::Physics(*physics));
-
-  // Populate physics options that aren't accessible outside the Element()
-  // See https://github.com/osrf/sdformat/issues/508
-  if (physics->Element() && physics->Element()->HasElement("dart"))
-  {
-    auto dartElem = physics->Element()->GetElement("dart");
-
-    if (dartElem->HasElement("collision_detector"))
-    {
-      auto collisionDetector =
-          dartElem->Get<std::string>("collision_detector");
-
-      this->runner->entityCompMgr.CreateComponent(worldEntity,
-          components::PhysicsCollisionDetector(collisionDetector));
-    }
-    if (dartElem->HasElement("solver") &&
-        dartElem->GetElement("solver")->HasElement("solver_type"))
-    {
-      auto solver =
-          dartElem->GetElement("solver")->Get<std::string>("solver_type");
-
-      this->runner->entityCompMgr.CreateComponent(worldEntity,
-          components::PhysicsSolver(solver));
-    }
-  }
-
-  this->runner->entityCompMgr.CreateComponent(this->worldEntity,
-      components::MagneticField(this->runner->sdfWorld->MagneticField()));
-
-  this->runner->entityCompMgr.CreateComponent(this->worldEntity,
-      components::PhysicsEnginePlugin(
-      this->runner->serverConfig.PhysicsEngine()));
-
-  this->runner->entityCompMgr.CreateComponent(this->worldEntity,
-      components::RenderEngineServerPlugin(
-      this->runner->serverConfig.RenderEngineServer()));
-
-  this->runner->entityCompMgr.CreateComponent(this->worldEntity,
-      components::RenderEngineServerApiBackend(
-      this->runner->serverConfig.RenderEngineServerApiBackend()));
-
-  this->runner->entityCompMgr.CreateComponent(this->worldEntity,
-      components::RenderEngineServerHeadless(
-      this->runner->serverConfig.HeadlessRendering()));
-
-  this->runner->entityCompMgr.CreateComponent(this->worldEntity,
-      components::RenderEngineGuiPlugin(
-      this->runner->serverConfig.RenderEngineGui()));
-
-  auto worldElem = this->runner->sdfWorld->Element();
-
-  // Create Wind
-  auto windEntity = this->runner->entityCompMgr.CreateEntity();
-  this->runner->entityCompMgr.CreateComponent(windEntity, components::Wind());
-  this->runner->entityCompMgr.CreateComponent(
-      windEntity, components::WorldLinearVelocity(
-                      this->runner->sdfWorld->WindLinearVelocity()));
-  // Initially the wind linear velocity is used as the seed velocity
-  this->runner->entityCompMgr.CreateComponent(
-      windEntity, components::WorldLinearVelocitySeed(
-                      this->runner->sdfWorld->WindLinearVelocity()));
-
-  this->entityCreator->SetParent(windEntity, this->worldEntity);
-
-  // scene
-  if (this->runner->sdfWorld->Scene())
-  {
-    this->runner->entityCompMgr.CreateComponent(this->worldEntity,
-        components::Scene(*this->runner->sdfWorld->Scene()));
-  }
-
-  // atmosphere
-  if (this->runner->sdfWorld->Atmosphere())
-  {
-    this->runner->entityCompMgr.CreateComponent(this->worldEntity,
-        components::Atmosphere(*this->runner->sdfWorld->Atmosphere()));
-  }
-
-  // spherical coordinates
-  if (this->runner->sdfWorld->SphericalCoordinates())
-  {
-    this->runner->entityCompMgr.CreateComponent(this->worldEntity,
-        components::SphericalCoordinates(
-        *this->runner->sdfWorld->SphericalCoordinates()));
-  }
-
-=======
->>>>>>> 007aa87c
   // TODO(anyone) This should probably go somewhere else as it is a global
   // constant.
   const std::string kPluginName{"gz::sim"};
@@ -224,19 +109,6 @@
     gzerr << "Could not find a plugin tag with name " << kPluginName
       << ". Levels and distributed simulation will not work.\n";
   }
-<<<<<<< HEAD
-
-  this->ConfigureDefaultLevel();
-
-  // Load world plugins.
-  this->runner->EventMgr().Emit<events::LoadSdfPlugins>(this->worldEntity,
-      this->runner->sdfWorld->Plugins());
-
-  // Store the world's SDF DOM to be used when saving the world to file
-  this->runner->entityCompMgr.CreateComponent(
-      worldEntity, components::WorldSdf(*this->runner->sdfWorld));
-=======
->>>>>>> 007aa87c
 }
 
 /////////////////////////////////////////////////

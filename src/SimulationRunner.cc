/*
 * Copyright (C) 2018 Open Source Robotics Foundation
 *
 * Licensed under the Apache License, Version 2.0 (the "License");
 * you may not use this file except in compliance with the License.
 * You may obtain a copy of the License at
 *
 *     http://www.apache.org/licenses/LICENSE-2.0
 *
 * Unless required by applicable law or agreed to in writing, software
 * distributed under the License is distributed on an "AS IS" BASIS,
 * WITHOUT WARRANTIES OR CONDITIONS OF ANY KIND, either express or implied.
 * See the License for the specific language governing permissions and
 * limitations under the License.
 *
*/

#include "SimulationRunner.hh"

#include "ignition/common/Profiler.hh"

#include "ignition/gazebo/components/Model.hh"
#include "ignition/gazebo/components/Name.hh"
#include "ignition/gazebo/components/World.hh"
#include "ignition/gazebo/Events.hh"
#include "ignition/gazebo/SdfEntityCreator.hh"

using namespace ignition;
using namespace gazebo;

using StringSet = std::unordered_set<std::string>;

//////////////////////////////////////////////////
SimulationRunner::SimulationRunner(const sdf::World *_world,
                                   const SystemLoaderPtr &_systemLoader,
                                   const ServerConfig &_config)
    // \todo(nkoenig) Either copy the world, or add copy constructor to the
    // World and other elements.
    : sdfWorld(_world), serverConfig(_config)
{
  if (nullptr == _world)
  {
    ignerr << "Can't start simulation runner with null world." << std::endl;
    return;
  }

  // Keep world name
  this->worldName = _world->Name();

  // Keep system loader so plugins can be loaded at runtime
  this->systemLoader = _systemLoader;

  // Get the first physics profile
  // \todo(louise) Support picking a specific profile
  auto physics = _world->PhysicsByIndex(0);
  if (!physics)
  {
    physics = _world->PhysicsDefault();
  }

  // Step size
  auto dur = std::chrono::duration<double>(physics->MaxStepSize());

  this->stepSize =
      std::chrono::duration_cast<std::chrono::steady_clock::duration>(
      dur);

  // Desired real time factor
  double desiredRtf = _world->PhysicsDefault()->RealTimeFactor();

  // The instantaneous real time factor is given as:
  //
  // RTF = sim_time / real_time
  //
  // Where the sim time is the step size times the number of sim iterations:
  //
  // sim_time = sim_it * step_size
  //
  // And the real time is the period times the number of iterations:
  //
  // real_time = it * period
  //
  // So we have:
  //
  // RTF = sim_it * step_size / it * period
  //
  // Considering no pause, sim_it equals it, so:
  //
  // RTF = step_size / period
  //
  // So to get a given RTF, our desired period is:
  //
  // period = step_size / RTF
  this->updatePeriod = std::chrono::nanoseconds(
      static_cast<int>(this->stepSize.count() / desiredRtf));

  this->pauseConn = this->eventMgr.Connect<events::Pause>(
      std::bind(&SimulationRunner::SetPaused, this, std::placeholders::_1));

  this->stopConn = this->eventMgr.Connect<events::Stop>(
      std::bind(&SimulationRunner::OnStop, this));

  this->loadPluginsConn = this->eventMgr.Connect<events::LoadPlugins>(
      std::bind(&SimulationRunner::LoadPlugins, this, std::placeholders::_1,
      std::placeholders::_2));

  // Create the level manager
  this->levelMgr = std::make_unique<LevelManager>(
      this, _config.UseLevels(), _config.UseDistributedSimulation());

  // Check if this is going to be a distributed runner
  // Attempt to create the manager based on environment variables.
  // If the configuration is invalid, then networkMgr will be `nullptr`.
  if (_config.UseDistributedSimulation())
  {
    this->networkMgr = NetworkManager::Create(
        std::bind(&SimulationRunner::Step, this, std::placeholders::_1),
        this->entityCompMgr, &this->eventMgr);

    if (this->networkMgr->IsPrimary())
    {
      ignmsg << "Network Primary, expects ["
             << this->networkMgr->Config().numSecondariesExpected
             << "] seondaries." << std::endl;
    }
    else if (this->networkMgr->IsSecondary())
    {
      ignmsg << "Network Secondary, with namespace ["
             << this->networkMgr->Namespace() << "]." << std::endl;
    }
  }

  // Load the active levels
  this->levelMgr->UpdateLevelsState();

  // World control
  transport::NodeOptions opts;
  if (this->networkMgr)
  {
    opts.SetNameSpace(this->networkMgr->Namespace() +
                      "/world/" + this->worldName);
  }
  else
  {
    opts.SetNameSpace("/world/" + this->worldName);
  }

  this->node = std::make_unique<transport::Node>(opts);

  this->node->Advertise("control", &SimulationRunner::OnWorldControl, this);

  // Create the world statistics publisher.
  transport::AdvertiseMessageOptions advertOpts;
  advertOpts.SetMsgsPerSec(5);
  this->statsPub = this->node->Advertise<ignition::msgs::WorldStatistics>(
      "stats", advertOpts);

  // Create the clock publisher.
  this->clockPub = this->node->Advertise<ignition::msgs::Clock>("clock");

  // Publish empty GUI messages for worlds that have no GUI in the beginning.
  // In the future, support modifying GUI from the server at runtime.
  if (_world->Gui())
  {
    this->guiMsg = convert<msgs::GUI>(*_world->Gui());
  }

  std::string infoService{"gui/info"};
  this->node->Advertise(infoService, &SimulationRunner::GuiInfoService, this);

  ignmsg << "Serving GUI information on [" << opts.NameSpace() << "/"
         << infoService << "]" << std::endl;

  ignmsg << "World [" << _world->Name() << "] initialized with ["
         << physics->Name() << "] physics profile." << std::endl;
}

//////////////////////////////////////////////////
SimulationRunner::~SimulationRunner() = default;

/////////////////////////////////////////////////
void SimulationRunner::UpdateCurrentInfo()
{
  IGN_PROFILE("SimulationRunner::UpdateCurrentInfo");

  // Store the real time and sim time only if not paused.
  if (this->realTimeWatch.Running())
  {
    this->realTimes.push_back(this->realTimeWatch.ElapsedRunTime());
    this->simTimes.push_back(this->currentInfo.simTime);
  }

  // Maintain a window size of 20 for realtime and simtime.
  if (this->realTimes.size() > 20)
    this->realTimes.pop_front();
  if (this->simTimes.size() > 20)
    this->simTimes.pop_front();

  // Compute the average sim and real times.
  std::chrono::steady_clock::duration simAvg{0}, realAvg{0};
  std::list<std::chrono::steady_clock::duration>::iterator simIter,
    realIter;

  simIter = ++(this->simTimes.begin());
  realIter = ++(this->realTimes.begin());
  while (simIter != this->simTimes.end() && realIter != this->realTimes.end())
  {
    simAvg += ((*simIter) - this->simTimes.front());
    realAvg += ((*realIter) - this->realTimes.front());
    ++simIter;
    ++realIter;
  }

  // RTF, only compute this if the realTime count is greater than zero. The
  // realtTime count could be zero if simulation was started paused.
  if (realAvg.count() > 0)
  {
    this->realTimeFactor = math::precision(
          static_cast<double>(simAvg.count()) / realAvg.count(), 4);
  }

  // Fill the current update info
  this->currentInfo.realTime = this->realTimeWatch.ElapsedRunTime();
  this->currentInfo.dt = std::chrono::steady_clock::duration::zero();

  // In the case that networking is not running, or this is a primary.
  // If this is a network secondary, this data is populated via the network.
  if (!this->currentInfo.paused &&
      (!this->networkMgr || this->networkMgr->IsPrimary()))
  {
    this->currentInfo.simTime += this->stepSize;
    ++this->currentInfo.iterations;
    this->currentInfo.dt = this->stepSize;
  }
}

/////////////////////////////////////////////////
void SimulationRunner::PublishStats()
{
  IGN_PROFILE("SimulationRunner::PublishStats");

  // Create the world statistics message.
  ignition::msgs::WorldStatistics msg;
  msg.set_real_time_factor(this->realTimeFactor);

  auto realTimeSecNsec =
    ignition::math::durationToSecNsec(this->currentInfo.realTime);

  auto simTimeSecNsec =
    ignition::math::durationToSecNsec(this->currentInfo.simTime);

  msg.mutable_real_time()->set_sec(realTimeSecNsec.first);
  msg.mutable_real_time()->set_nsec(realTimeSecNsec.second);

  msg.mutable_sim_time()->set_sec(simTimeSecNsec.first);
  msg.mutable_sim_time()->set_nsec(simTimeSecNsec.second);

  msg.set_iterations(this->currentInfo.iterations);

  msg.set_paused(this->currentInfo.paused);

  // Publish the stats message. The stats message is throttled.
  this->statsPub.Publish(msg);

  // Create and publish the clock message. The clock message is not
  // throttled.
  ignition::msgs::Clock clockMsg;
  clockMsg.mutable_real()->set_sec(realTimeSecNsec.first);
  clockMsg.mutable_real()->set_nsec(realTimeSecNsec.second);
  clockMsg.mutable_sim()->set_sec(simTimeSecNsec.first);
  clockMsg.mutable_sim()->set_nsec(simTimeSecNsec.second);
  clockMsg.mutable_system()->set_sec(IGN_SYSTEM_TIME_S());
  clockMsg.mutable_system()->set_nsec(
      IGN_SYSTEM_TIME_NS() - IGN_SYSTEM_TIME_S() * IGN_SEC_TO_NANO);
  this->clockPub.Publish(clockMsg);
}

/////////////////////////////////////////////////
void SimulationRunner::AddSystem(const SystemPluginPtr &_system)
{
  std::lock_guard<std::mutex> lock(this->pendingSystemsMutex);
  this->pendingSystems.push_back(_system);
}

/////////////////////////////////////////////////
void SimulationRunner::AddSystemToRunner(const SystemPluginPtr &_system)
{
  this->systems.push_back(SystemInternal(_system));

  const auto &system = this->systems.back();

  if (system.preupdate)
    this->systemsPreupdate.push_back(system.preupdate);

  if (system.update)
    this->systemsUpdate.push_back(system.update);

  if (system.postupdate)
    this->systemsPostupdate.push_back(system.postupdate);
}

/////////////////////////////////////////////////
void SimulationRunner::ProcessSystemQueue()
{
  std::lock_guard<std::mutex> lock(this->pendingSystemsMutex);
  for (const auto &system : this->pendingSystems)
  {
    this->AddSystemToRunner(system);
  }
  this->pendingSystems.clear();
}

/////////////////////////////////////////////////
void SimulationRunner::UpdateSystems()
{
  IGN_PROFILE("SimulationRunner::UpdateSystems");
  // \todo(nkoenig)  Systems used to be updated in parallel using
  // an ignition::common::WorkerPool. There is overhead associated with
  // this, most notably the creation and destruction of WorkOrders (see
  // WorkerPool.cc). We could turn on parallel updates in the future, and/or
  // turn it on if there are sufficient systems. More testing is required.

  {
    IGN_PROFILE("PreUpdate");
    for (auto& system : this->systemsPreupdate)
      system->PreUpdate(this->currentInfo, this->entityCompMgr);
  }

  {
    IGN_PROFILE("Update");
    for (auto& system : this->systemsUpdate)
      system->Update(this->currentInfo, this->entityCompMgr);
  }

  {
    IGN_PROFILE("PostUpdate");
    for (auto& system : this->systemsPostupdate)
      system->PostUpdate(this->currentInfo, this->entityCompMgr);
  }
}

/////////////////////////////////////////////////
void SimulationRunner::Stop()
{
  this->eventMgr.Emit<events::Stop>();
}

/////////////////////////////////////////////////
void SimulationRunner::OnStop()
{
  this->stopReceived = true;
  this->running = false;
}

/////////////////////////////////////////////////
bool SimulationRunner::Run(const uint64_t _iterations)
{
  // \todo(nkoenig) Systems will need a an update structure, such as
  // priorties, or a dependency chain.
  //
  // \todo(nkoenig) We should implement the two-phase update detailed
  // in the design.
  IGN_PROFILE_THREAD_NAME("SimulationRunner");

  // Initialize network communications.
  if (this->networkMgr)
  {
    // todo(mjcarroll) improve guard conditions around the busy loops.
    igndbg << "Initializing network configuration" << std::endl;
    this->networkMgr->Initialize();
  }

  // Keep track of wall clock time. Only start the realTimeWatch if this
  // runner is not paused.
  if (!this->currentInfo.paused)
    this->realTimeWatch.Start();

  // Variables for time keeping.
  std::chrono::steady_clock::time_point startTime;
  std::chrono::steady_clock::duration sleepTime;
  std::chrono::steady_clock::duration actualSleep;

  this->running = true;

  // Execute all the systems until we are told to stop, or the number of
  // iterations is reached.
  for (uint64_t startingIterations = this->currentInfo.iterations;
       this->running && (_iterations == 0 ||
         this->currentInfo.iterations < _iterations + startingIterations);)
  {
    IGN_PROFILE("SimulationRunner::Run - Iteration");
    // Compute the time to sleep in order to match, as closely as possible,
    // the update period.
    sleepTime = 0ns;
    actualSleep = 0ns;

    if (!this->networkMgr || this->networkMgr->IsPrimary())
    {
      sleepTime = std::max(0ns, this->prevUpdateRealTime +
          this->updatePeriod - std::chrono::steady_clock::now() -
          this->sleepOffset);
    }

    // Only sleep if needed.
    if (sleepTime > 0ns)
    {
      IGN_PROFILE("Sleep");
      // Get the current time, sleep for the duration needed to match the
      // updatePeriod, and then record the actual time slept.
      startTime = std::chrono::steady_clock::now();
      std::this_thread::sleep_for(sleepTime);
      actualSleep = std::chrono::steady_clock::now() - startTime;
    }

    // Exponentially average out the difference between expected sleep time
    // and actual sleep time.
    this->sleepOffset =
      std::chrono::duration_cast<std::chrono::nanoseconds>(
          (actualSleep - sleepTime) * 0.01 + this->sleepOffset * 0.99);

    // Update time information. This will update the iteration count, RTF,
    // and other values.
    this->UpdateCurrentInfo();

    // If network, wait for network step, otherwise do our own step
    if (this->networkMgr)
    {
      if (!this->networkMgr->Step(this->currentInfo))
      {
        // Do smth?
      }
    }
<<<<<<< HEAD
    else
=======

    // Publish info
    this->PublishStats();

    // Record when the update step starts.
    this->prevUpdateRealTime = std::chrono::steady_clock::now();

    this->levelMgr->UpdateLevelsState();

    // Handle pending systems
    this->ProcessSystemQueue();

    // Update all the systems.
    this->UpdateSystems();

    if (!this->Paused() && this->pendingSimIterations > 0)
>>>>>>> 2f7d66c7
    {
      this->Step(this->currentInfo);
    }
  }

  this->running = false;
  return true;
}

/////////////////////////////////////////////////
void SimulationRunner::Step(UpdateInfo _info)
{
  this->currentInfo = _info;

  // Publish info
  this->PublishStats();

  // Record when the update step starts.
  this->prevUpdateRealTime = std::chrono::steady_clock::now();

  this->levelMgr->UpdateLevelsState();

  // Update all the systems.
  this->UpdateSystems();

  if (!this->Paused() && this->pendingSimIterations > 0)
  {
    // Decrement the pending sim iterations, if there are any.
    --this->pendingSimIterations;
    // If this is was the last sim iterations, then re-pause simulation.
    if (this->pendingSimIterations <= 0)
    {
      this->SetPaused(true);
    }
  }

  // Process world control messages.
  this->ProcessMessages();

  // Clear all new entities
  this->entityCompMgr.ClearNewlyCreatedEntities();

  // Process entity removals.
  this->entityCompMgr.ProcessRemoveEntityRequests();
}

//////////////////////////////////////////////////
void SimulationRunner::LoadPlugins(const Entity _entity,
    const sdf::ElementPtr &_sdf)
{
  sdf::ElementPtr pluginElem = _sdf->GetElement("plugin");
  while (pluginElem)
  {
    // No error message for the 'else' case of the following 'if' statement
    // because SDF create a default <plugin> element even if it's not
    // specified. An error message would result in spamming
    // the console. \todo(nkoenig) Fix SDF should so that elements are not
    // automatically added.
    if (pluginElem->Get<std::string>("filename") != "__default__" &&
        pluginElem->Get<std::string>("name") != "__default__")
    {
      std::optional<SystemPluginPtr> system;
      {
        std::lock_guard<std::mutex> lock(this->systemLoaderMutex);
        system = this->systemLoader->LoadPlugin(pluginElem);
      }
      if (system)
      {
        auto systemConfig = system.value()->QueryInterface<ISystemConfigure>();
        if (systemConfig != nullptr)
        {
          systemConfig->Configure(_entity, pluginElem,
              this->entityCompMgr,
              this->eventMgr);
        }
        this->AddSystem(system.value());
        igndbg << "Loaded system [" << pluginElem->Get<std::string>("name")
               << "] for entity [" << _entity << "]" << std::endl;
      }
    }

    pluginElem = pluginElem->GetNextElement("plugin");
  }

  // \todo(nkoenig) Remove plugins from the server config after they have
  // been added. We might not want to do this if we want to support adding
  // the same plugin to multiple entities, for example via a regex
  // expression.
  //
  // Check plugins from the ServerConfig for matching entities.
  for (const ServerConfig::PluginInfo &plugin : this->serverConfig.Plugins())
  {
    // \todo(anyone) Type + name is not enough to uniquely identify an entity
    // \todo(louise) The runner shouldn't care about specific components, this
    // logic should be moved somewhere else.
    Entity entity{kNullEntity};

    if ("model" == plugin.EntityType())
    {
      entity = this->entityCompMgr.EntityByComponents(
          components::Name(plugin.EntityName()), components::Model());
    }
    else if ("world" == plugin.EntityType())
    {
      entity = this->entityCompMgr.EntityByComponents(
          components::Name(plugin.EntityName()), components::World());
    }
    else
    {
      ignwarn << "No support for attaching plugins to entity of type ["
              << plugin.EntityType() << "]" << std::endl;
    }

    // Skip plugins that do not match the provided entity
    if (entity != _entity)
      continue;

    std::optional<SystemPluginPtr> system;
    {
      std::lock_guard<std::mutex> lock(this->systemLoaderMutex);
      system = this->systemLoader->LoadPlugin(plugin.Filename(), plugin.Name(),
                                              nullptr);
    }

    if (system)
    {
      auto systemConfig = system.value()->QueryInterface<ISystemConfigure>();
      if (systemConfig != nullptr)
      {
        systemConfig->Configure(_entity, plugin.Sdf(), this->entityCompMgr,
                                this->eventMgr);
      }
      this->AddSystem(system.value());
    }
  }
}

/////////////////////////////////////////////////
bool SimulationRunner::Running() const
{
  return this->running;
}

/////////////////////////////////////////////////
bool SimulationRunner::StopReceived() const
{
  return this->stopReceived;
}

/////////////////////////////////////////////////
bool SimulationRunner::Ready() const
{
  bool ready = true;
  if (this->networkMgr && !this->networkMgr->Ready())
  {
    ready = false;
  }
  return ready;
}

/////////////////////////////////////////////////
uint64_t SimulationRunner::IterationCount() const
{
  return this->currentInfo.iterations;
}

/////////////////////////////////////////////////
size_t SimulationRunner::EntityCount() const
{
  return this->entityCompMgr.EntityCount();
}

/////////////////////////////////////////////////
size_t SimulationRunner::SystemCount() const
{
  std::lock_guard<std::mutex> lock(this->pendingSystemsMutex);
  return this->systems.size() + this->pendingSystems.size();
}

/////////////////////////////////////////////////
void SimulationRunner::SetUpdatePeriod(
    const std::chrono::steady_clock::duration &_updatePeriod)
{
  this->updatePeriod = _updatePeriod;
}

/////////////////////////////////////////////////
void SimulationRunner::SetPaused(const bool _paused)
{
  // Only update the realtime clock if Run() has been called.
  if (this->running)
  {
    // Start or stop the realtime stopwatch based on _paused. We don't need to
    // check the stopwatch state here since the stopwatch class checks its
    // running state inside Stop() and Start().
    if (_paused)
    {
      this->realTimeWatch.Stop();
    }
    else
      this->realTimeWatch.Start();
  }

  // Store the pause state
  this->currentInfo.paused = _paused;
}

/////////////////////////////////////////////////
bool SimulationRunner::OnWorldControl(const msgs::WorldControl &_req,
    msgs::Boolean &_res)
{
  std::lock_guard<std::mutex> lock(this->msgBufferMutex);
  this->worldControlMsgs.push_back(_req);
  _res.set_data(true);
  return true;
}

/////////////////////////////////////////////////
void SimulationRunner::ProcessMessages()
{
  IGN_PROFILE("SimulationRunner::ProcessMessages");
  std::lock_guard<std::mutex> lock(this->msgBufferMutex);
  this->ProcessWorldControl();
}

/////////////////////////////////////////////////
void SimulationRunner::ProcessWorldControl()
{
  IGN_PROFILE("SimulationRunner::ProcessWorldControl");
  for (const msgs::WorldControl &msg : this->worldControlMsgs)
  {
    // Play / pause
    this->SetPaused(msg.pause());

    // Step, only if we are paused.
    if (this->Paused() && msg.multi_step() > 0)
    {
      this->pendingSimIterations += msg.multi_step();
      // Unpause so that stepping can occur.
      this->SetPaused(false);
    }
  }

  this->worldControlMsgs.clear();
}

/////////////////////////////////////////////////
bool SimulationRunner::Paused() const
{
  return this->currentInfo.paused;
}

/////////////////////////////////////////////////
const EntityComponentManager &SimulationRunner::EntityCompMgr() const
{
  return this->entityCompMgr;
}

/////////////////////////////////////////////////
EventManager &SimulationRunner::EventMgr()
{
  return this->eventMgr;
}

/////////////////////////////////////////////////
const UpdateInfo &SimulationRunner::CurrentInfo() const
{
  return this->currentInfo;
}

/////////////////////////////////////////////////
const std::chrono::steady_clock::duration &
SimulationRunner::UpdatePeriod() const
{
  return this->updatePeriod;
}

/////////////////////////////////////////////////
const ignition::math::clock::duration &SimulationRunner::StepSize() const
{
  return this->stepSize;
}

/////////////////////////////////////////////////
void SimulationRunner::SetStepSize(const ignition::math::clock::duration &_step)
{
  this->stepSize = _step;
}

/////////////////////////////////////////////////
bool SimulationRunner::HasEntity(const std::string &_name) const
{
  bool result = false;
  this->entityCompMgr.Each<components::Name>([&](const Entity,
        const components::Name *_entityName)->bool
    {
      if (_entityName->Data() == _name)
      {
        result = true;
        return false;
      }
      return true;
    });

  return result;
}

/////////////////////////////////////////////////
bool SimulationRunner::RequestRemoveEntity(const std::string &_name,
    bool _recursive)
{
  bool result = false;
  this->entityCompMgr.Each<components::Name>([&](const Entity _entity,
        const components::Name *_entityName)->bool
    {
      if (_entityName->Data() == _name)
      {
        this->entityCompMgr.RequestRemoveEntity(_entity, _recursive);
        result = true;
        return false;
      }
      return true;
    });

  return result;
}

/////////////////////////////////////////////////
std::optional<Entity> SimulationRunner::EntityByName(
    const std::string &_name) const
{
  std::optional<Entity> entity;
  this->entityCompMgr.Each<components::Name>([&](const Entity _entity,
        const components::Name *_entityName)->bool
    {
      if (_entityName->Data() == _name)
      {
        entity = _entity;
        return false;
      }
      return true;
    });

  return entity;
}

/////////////////////////////////////////////////
bool SimulationRunner::RequestRemoveEntity(const Entity _entity,
    bool _recursive)
{
  if (this->entityCompMgr.HasEntity(_entity))
  {
    this->entityCompMgr.RequestRemoveEntity(_entity, _recursive);
    return true;
  }

  return false;
}

//////////////////////////////////////////////////
bool SimulationRunner::GuiInfoService(ignition::msgs::GUI &_res)
{
  _res.Clear();

  _res.CopyFrom(this->guiMsg);

  return true;
}<|MERGE_RESOLUTION|>--- conflicted
+++ resolved
@@ -430,47 +430,31 @@
         // Do smth?
       }
     }
-<<<<<<< HEAD
     else
-=======
-
-    // Publish info
-    this->PublishStats();
-
-    // Record when the update step starts.
-    this->prevUpdateRealTime = std::chrono::steady_clock::now();
-
-    this->levelMgr->UpdateLevelsState();
+    {
+      this->Step(this->currentInfo);
+    }
+  }
+
+  this->running = false;
+  return true;
+}
+
+/////////////////////////////////////////////////
+void SimulationRunner::Step(UpdateInfo _info)
+{
+  this->currentInfo = _info;
+
+  // Publish info
+  this->PublishStats();
+
+  // Record when the update step starts.
+  this->prevUpdateRealTime = std::chrono::steady_clock::now();
+
+  this->levelMgr->UpdateLevelsState();
 
     // Handle pending systems
     this->ProcessSystemQueue();
-
-    // Update all the systems.
-    this->UpdateSystems();
-
-    if (!this->Paused() && this->pendingSimIterations > 0)
->>>>>>> 2f7d66c7
-    {
-      this->Step(this->currentInfo);
-    }
-  }
-
-  this->running = false;
-  return true;
-}
-
-/////////////////////////////////////////////////
-void SimulationRunner::Step(UpdateInfo _info)
-{
-  this->currentInfo = _info;
-
-  // Publish info
-  this->PublishStats();
-
-  // Record when the update step starts.
-  this->prevUpdateRealTime = std::chrono::steady_clock::now();
-
-  this->levelMgr->UpdateLevelsState();
 
   // Update all the systems.
   this->UpdateSystems();

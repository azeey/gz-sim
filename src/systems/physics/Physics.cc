--- conflicted
+++ resolved
@@ -93,7 +93,7 @@
 #include "gz/sim/Util.hh"
 
 // Components
-<<<<<<< HEAD
+#include "gz/sim/components/Actor.hh"
 #include "gz/sim/components/AngularAcceleration.hh"
 #include "gz/sim/components/AngularVelocity.hh"
 #include "gz/sim/components/AngularVelocityCmd.hh"
@@ -141,55 +141,6 @@
 #include "gz/sim/components/ThreadPitch.hh"
 #include "gz/sim/components/World.hh"
 #include "gz/sim/components/HaltMotion.hh"
-=======
-#include "ignition/gazebo/components/Actor.hh"
-#include "ignition/gazebo/components/AngularAcceleration.hh"
-#include "ignition/gazebo/components/AngularVelocity.hh"
-#include "ignition/gazebo/components/AngularVelocityCmd.hh"
-#include "ignition/gazebo/components/AxisAlignedBox.hh"
-#include "ignition/gazebo/components/BatterySoC.hh"
-#include "ignition/gazebo/components/CanonicalLink.hh"
-#include "ignition/gazebo/components/ChildLinkName.hh"
-#include "ignition/gazebo/components/Collision.hh"
-#include "ignition/gazebo/components/ContactSensorData.hh"
-#include "ignition/gazebo/components/Geometry.hh"
-#include "ignition/gazebo/components/Gravity.hh"
-#include "ignition/gazebo/components/Inertial.hh"
-#include "ignition/gazebo/components/DetachableJoint.hh"
-#include "ignition/gazebo/components/Joint.hh"
-#include "ignition/gazebo/components/JointAxis.hh"
-#include "ignition/gazebo/components/JointEffortLimitsCmd.hh"
-#include "ignition/gazebo/components/JointPosition.hh"
-#include "ignition/gazebo/components/JointPositionLimitsCmd.hh"
-#include "ignition/gazebo/components/JointPositionReset.hh"
-#include "ignition/gazebo/components/JointType.hh"
-#include "ignition/gazebo/components/JointVelocity.hh"
-#include "ignition/gazebo/components/JointVelocityCmd.hh"
-#include "ignition/gazebo/components/JointVelocityLimitsCmd.hh"
-#include "ignition/gazebo/components/JointVelocityReset.hh"
-#include "ignition/gazebo/components/LinearAcceleration.hh"
-#include "ignition/gazebo/components/LinearVelocity.hh"
-#include "ignition/gazebo/components/LinearVelocityCmd.hh"
-#include "ignition/gazebo/components/Link.hh"
-#include "ignition/gazebo/components/Model.hh"
-#include "ignition/gazebo/components/Name.hh"
-#include "ignition/gazebo/components/ParentEntity.hh"
-#include "ignition/gazebo/components/ParentLinkName.hh"
-#include "ignition/gazebo/components/ExternalWorldWrenchCmd.hh"
-#include "ignition/gazebo/components/JointTransmittedWrench.hh"
-#include "ignition/gazebo/components/JointForceCmd.hh"
-#include "ignition/gazebo/components/Physics.hh"
-#include "ignition/gazebo/components/PhysicsEnginePlugin.hh"
-#include "ignition/gazebo/components/Pose.hh"
-#include "ignition/gazebo/components/PoseCmd.hh"
-#include "ignition/gazebo/components/Recreate.hh"
-#include "ignition/gazebo/components/SelfCollide.hh"
-#include "ignition/gazebo/components/SlipComplianceCmd.hh"
-#include "ignition/gazebo/components/Static.hh"
-#include "ignition/gazebo/components/ThreadPitch.hh"
-#include "ignition/gazebo/components/World.hh"
-#include "ignition/gazebo/components/HaltMotion.hh"
->>>>>>> e11c2c2d
 
 #include "CanonicalLinkModelTracker.hh"
 // Events
@@ -2922,19 +2873,14 @@
           if (this->linkAddedToModel.find(_entity) ==
               this->linkAddedToModel.end())
           {
-<<<<<<< HEAD
-            gzerr << "Internal error: link [" << _entity
-              << "] not in entity map" << std::endl;
-=======
             // ignore links from actors for now
             auto parentId =
                 _ecm.Component<components::ParentEntity>(_entity)->Data();
             if (!_ecm.Component<components::Actor>(parentId))
             {
-              ignerr << "Internal error: link [" << _entity
-                << "] not in entity map" << std::endl;
+              gzerr << "Internal error: link [" << _entity
+                    << "] not in entity map" << std::endl;
             }
->>>>>>> e11c2c2d
           }
           return true;
         }

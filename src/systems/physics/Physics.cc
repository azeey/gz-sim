--- conflicted
+++ resolved
@@ -364,15 +364,12 @@
             CollisionFeatureList,
             ignition::physics::GetContactsFromLastStepFeature>{};
 
-<<<<<<< HEAD
-=======
   /// \brief Feature list to change contacts before they are applied to physics.
   public: struct SetContactPropertiesCallbackFeatureList :
             ignition::physics::FeatureList<
               ContactFeatureList,
               ignition::physics::SetContactPropertiesCallbackFeature>{};
 
->>>>>>> deead071
   /// \brief Collision type with collision features.
   public: using ShapePtrType = ignition::physics::ShapePtr<
             ignition::physics::FeaturePolicy3d, CollisionFeatureList>;
@@ -464,10 +461,7 @@
           MinimumFeatureList,
           CollisionFeatureList,
           ContactFeatureList,
-<<<<<<< HEAD
-=======
           SetContactPropertiesCallbackFeatureList,
->>>>>>> deead071
           NestedModelFeatureList>;
 
   /// \brief A map between world entity ids in the ECM to World Entities in
@@ -1390,9 +1384,20 @@
         if (nullptr == jointPhys)
           return true;
 
-<<<<<<< HEAD
         auto jointVelFeature =
           this->entityJointMap.EntityCast<JointVelocityCommandFeatureList>(
+              _entity);
+
+        auto jointPosLimitsFeature =
+          this->entityJointMap.EntityCast<JointPositionLimitsCommandFeatureList>
+              (_entity);
+
+        auto jointVelLimitsFeature =
+          this->entityJointMap.EntityCast<JointVelocityLimitsCommandFeatureList>
+              (_entity);
+
+        auto jointEffLimitsFeature =
+          this->entityJointMap.EntityCast<JointEffortLimitsCommandFeatureList>(
               _entity);
 
         auto haltMotionComp = _ecm.Component<components::HaltMotion>(
@@ -1405,22 +1410,6 @@
 
         // Model is out of battery or halt motion has been triggered.
         if (this->entityOffMap[_ecm.ParentEntity(_entity)] || haltMotion)
-=======
-        auto jointPosLimitsFeature =
-          this->entityJointMap.EntityCast<JointPositionLimitsCommandFeatureList>
-              (_entity);
-
-        auto jointVelLimitsFeature =
-          this->entityJointMap.EntityCast<JointVelocityLimitsCommandFeatureList>
-              (_entity);
-
-        auto jointEffLimitsFeature =
-          this->entityJointMap.EntityCast<JointEffortLimitsCommandFeatureList>(
-              _entity);
-
-        // Model is out of battery
-        if (this->entityOffMap[_ecm.ParentEntity(_entity)])
->>>>>>> deead071
         {
           std::size_t nDofs = jointPhys->GetDegreesOfFreedom();
           for (std::size_t i = 0; i < nDofs; ++i)

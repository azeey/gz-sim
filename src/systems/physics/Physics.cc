/*
 * Copyright (C) 2018 Open Source Robotics Foundation
 *
 * Licensed under the Apache License, Version 2.0 (the "License");
 * you may not use this file except in compliance with the License.
 * You may obtain a copy of the License at
 *
 *     http://www.apache.org/licenses/LICENSE-2.0
 *
 * Unless required by applicable law or agreed to in writing, software
 * distributed under the License is distributed on an "AS IS" BASIS,
 * WITHOUT WARRANTIES OR CONDITIONS OF ANY KIND, either express or implied.
 * See the License for the specific language governing permissions and
 * limitations under the License.
 *
 */

#include "Physics.hh"

#include <gz/msgs/contact.pb.h>
#include <gz/msgs/contacts.pb.h>
#include <gz/msgs/entity.pb.h>
#include <gz/msgs/Utility.hh>

#include <algorithm>
#include <iostream>
#include <deque>
#include <map>
#include <set>
#include <string>
#include <unordered_map>
#include <unordered_set>
#include <vector>

<<<<<<< HEAD
#include <gz/common/geospatial/Dem.hh>
#include <gz/common/geospatial/HeightmapData.hh>
#include <gz/common/geospatial/ImageHeightmap.hh>
#include <gz/common/MeshManager.hh>
#include <gz/common/Profiler.hh>
#include <gz/common/StringUtils.hh>
#include <gz/common/SystemPaths.hh>
#include <gz/math/AxisAlignedBox.hh>
#include <gz/math/eigen3/Conversions.hh>
#include <gz/math/Vector3.hh>
#include <gz/physics/config.hh>
#include <gz/physics/FeatureList.hh>
#include <gz/physics/FeaturePolicy.hh>
#include <gz/physics/heightmap/HeightmapShape.hh>
#include <gz/physics/RelativeQuantity.hh>
#include <gz/physics/RequestEngine.hh>

#include <gz/physics/BoxShape.hh>
#include <gz/physics/ContactProperties.hh>
#include <gz/physics/CylinderShape.hh>
#include <gz/physics/ForwardStep.hh>
#include <gz/physics/FrameSemantics.hh>
#include <gz/physics/FreeGroup.hh>
#include <gz/physics/FixedJoint.hh>
#include <gz/physics/GetContacts.hh>
#include <gz/physics/GetBoundingBox.hh>
#include <gz/physics/Joint.hh>
#include <gz/physics/Link.hh>
#include <gz/physics/RemoveEntities.hh>
#include <gz/physics/Shape.hh>
#include <gz/physics/SphereShape.hh>
#include <gz/physics/World.hh>
#include <gz/physics/mesh/MeshShape.hh>
#include <gz/physics/sdf/ConstructCollision.hh>
#include <gz/physics/sdf/ConstructJoint.hh>
#include <gz/physics/sdf/ConstructLink.hh>
#include <gz/physics/sdf/ConstructModel.hh>
#include <gz/physics/sdf/ConstructNestedModel.hh>
#include <gz/physics/sdf/ConstructWorld.hh>
#include <gz/plugin/Loader.hh>
#include <gz/plugin/PluginPtr.hh>
#include <gz/plugin/Register.hh>
=======
#include <ignition/common/HeightmapData.hh>
#include <ignition/common/ImageHeightmap.hh>
#include <ignition/common/MeshManager.hh>
#include <ignition/common/Profiler.hh>
#include <ignition/common/SystemPaths.hh>
#include <ignition/common/Uuid.hh>
#include <ignition/math/AxisAlignedBox.hh>
#include <ignition/math/eigen3/Conversions.hh>
#include <ignition/math/Vector3.hh>
#include <ignition/physics/config.hh>
#include <ignition/physics/FeatureList.hh>
#include <ignition/physics/FeaturePolicy.hh>
#include <ignition/physics/heightmap/HeightmapShape.hh>
#include <ignition/physics/RelativeQuantity.hh>
#include <ignition/physics/RequestEngine.hh>

#include <ignition/physics/BoxShape.hh>
#include <ignition/physics/ContactProperties.hh>
#include <ignition/physics/CylinderShape.hh>
#include <ignition/physics/ForwardStep.hh>
#include <ignition/physics/FrameSemantics.hh>
#include <ignition/physics/FreeGroup.hh>
#include <ignition/physics/FixedJoint.hh>
#include <ignition/physics/GetContacts.hh>
#include <ignition/physics/GetBoundingBox.hh>
#include <ignition/physics/Joint.hh>
#include <ignition/physics/Link.hh>
#include <ignition/physics/RemoveEntities.hh>
#include <ignition/physics/Shape.hh>
#include <ignition/physics/SphereShape.hh>
#include <ignition/physics/World.hh>
#include <ignition/physics/mesh/MeshShape.hh>
#include <ignition/physics/sdf/ConstructCollision.hh>
#include <ignition/physics/sdf/ConstructJoint.hh>
#include <ignition/physics/sdf/ConstructLink.hh>
#include <ignition/physics/sdf/ConstructModel.hh>
#include <ignition/physics/sdf/ConstructNestedModel.hh>
#include <ignition/physics/sdf/ConstructWorld.hh>
#include <ignition/plugin/Loader.hh>
#include <ignition/plugin/PluginPtr.hh>
#include <ignition/plugin/Register.hh>
>>>>>>> b26a5734

// SDF
#include <sdf/Collision.hh>
#include <sdf/Heightmap.hh>
#include <sdf/Joint.hh>
#include <sdf/Link.hh>
#include <sdf/Mesh.hh>
#include <sdf/Model.hh>
#include <sdf/Polyline.hh>
#include <sdf/Surface.hh>
#include <sdf/World.hh>

#include "gz/sim/EntityComponentManager.hh"
#include "gz/sim/Model.hh"
#include "gz/sim/Util.hh"

// Components
#include "gz/sim/components/AngularAcceleration.hh"
#include "gz/sim/components/AngularVelocity.hh"
#include "gz/sim/components/AngularVelocityCmd.hh"
#include "gz/sim/components/AxisAlignedBox.hh"
#include "gz/sim/components/BatterySoC.hh"
#include "gz/sim/components/CanonicalLink.hh"
#include "gz/sim/components/ChildLinkName.hh"
#include "gz/sim/components/Collision.hh"
#include "gz/sim/components/ContactSensorData.hh"
#include "gz/sim/components/Geometry.hh"
#include "gz/sim/components/Gravity.hh"
#include "gz/sim/components/Inertial.hh"
#include "gz/sim/components/DetachableJoint.hh"
#include "gz/sim/components/Joint.hh"
#include "gz/sim/components/JointAxis.hh"
#include "gz/sim/components/JointEffortLimitsCmd.hh"
#include "gz/sim/components/JointPosition.hh"
#include "gz/sim/components/JointPositionLimitsCmd.hh"
#include "gz/sim/components/JointPositionReset.hh"
#include "gz/sim/components/JointType.hh"
#include "gz/sim/components/JointVelocity.hh"
#include "gz/sim/components/JointVelocityCmd.hh"
#include "gz/sim/components/JointVelocityLimitsCmd.hh"
#include "gz/sim/components/JointVelocityReset.hh"
#include "gz/sim/components/LinearAcceleration.hh"
#include "gz/sim/components/LinearVelocity.hh"
#include "gz/sim/components/LinearVelocityCmd.hh"
#include "gz/sim/components/Link.hh"
#include "gz/sim/components/Model.hh"
#include "gz/sim/components/Name.hh"
#include "gz/sim/components/ParentEntity.hh"
#include "gz/sim/components/ParentLinkName.hh"
#include "gz/sim/components/ExternalWorldWrenchCmd.hh"
#include "gz/sim/components/JointTransmittedWrench.hh"
#include "gz/sim/components/JointForceCmd.hh"
#include "gz/sim/components/Physics.hh"
#include "gz/sim/components/PhysicsEnginePlugin.hh"
#include "gz/sim/components/Pose.hh"
#include "gz/sim/components/PoseCmd.hh"
#include "gz/sim/components/Recreate.hh"
#include "gz/sim/components/SelfCollide.hh"
#include "gz/sim/components/SlipComplianceCmd.hh"
#include "gz/sim/components/Static.hh"
#include "gz/sim/components/ThreadPitch.hh"
#include "gz/sim/components/World.hh"
#include "gz/sim/components/HaltMotion.hh"

#include "CanonicalLinkModelTracker.hh"
// Events
#include "gz/sim/physics/Events.hh"

#include "EntityFeatureMap.hh"

using namespace gz;
using namespace gz::sim;
using namespace gz::sim::systems;
using namespace gz::sim::systems::physics_system;
namespace components = gz::sim::components;


// Private data class.
class gz::sim::systems::PhysicsPrivate
{
  /// \brief This is the minimum set of features that any physics engine must
  /// implement to be supported by this system.
  /// New features can't be added to this list in minor / patch releases, in
  /// order to maintain backwards compatibility with downstream physics plugins.
  public: struct MinimumFeatureList : gz::physics::FeatureList<
          gz::physics::FindFreeGroupFeature,
          gz::physics::SetFreeGroupWorldPose,
          gz::physics::FreeGroupFrameSemantics,
          gz::physics::LinkFrameSemantics,
          gz::physics::ForwardStep,
          gz::physics::RemoveModelFromWorld,
          gz::physics::sdf::ConstructSdfLink,
          gz::physics::sdf::ConstructSdfModel,
          gz::physics::sdf::ConstructSdfWorld
          >{};

  /// \brief Engine type with just the minimum features.
  public: using EnginePtrType = gz::physics::EnginePtr<
            gz::physics::FeaturePolicy3d, MinimumFeatureList>;

  /// \brief World type with just the minimum features.
  public: using WorldPtrType = gz::physics::WorldPtr<
            gz::physics::FeaturePolicy3d, MinimumFeatureList>;

  /// \brief Model type with just the minimum features.
  public: using ModelPtrType = gz::physics::ModelPtr<
            gz::physics::FeaturePolicy3d, MinimumFeatureList>;

  /// \brief Link type with just the minimum features.
  public: using LinkPtrType = gz::physics::LinkPtr<
            gz::physics::FeaturePolicy3d, MinimumFeatureList>;

  /// \brief Free group type with just the minimum features.
  public: using FreeGroupPtrType = gz::physics::FreeGroupPtr<
            gz::physics::FeaturePolicy3d, MinimumFeatureList>;

  /// \brief Create physics entities
  /// \param[in] _ecm Constant reference to ECM.
  /// \param[in] _warnIfEntityExists True to emit warnings if the same entity
  /// already exists in the physics system
  public: void CreatePhysicsEntities(const EntityComponentManager &_ecm,
                                     bool _warnIfEntityExists = true);

  /// \brief Create world entities
  /// \param[in] _ecm Constant reference to ECM.
  /// \param[in] _warnIfEntityExists True to emit warnings if the same entity
  /// already exists in the physics system
  public: void CreateWorldEntities(const EntityComponentManager &_ecm,
                                   bool _warnIfEntityExists = true);
  /// \brief Create model entities
  /// \param[in] _ecm Constant reference to ECM.
  /// \param[in] _warnIfEntityExists True to emit warnings if the same entity
  /// already exists in the physics system
  public: void CreateModelEntities(const EntityComponentManager &_ecm,
                                   bool _warnIfEntityExists = true);

  /// \brief Create link entities
  /// \param[in] _ecm Constant reference to ECM.
  /// \param[in] _warnIfEntityExists True to emit warnings if the same entity
  /// already exists in the physics system
  public: void CreateLinkEntities(const EntityComponentManager &_ecm,
                                  bool _warnIfEntityExists = true);

  /// \brief Create collision entities
  /// \param[in] _ecm Constant reference to ECM.
  /// \param[in] _warnIfEntityExists True to emit warnings if the same entity
  /// already exists in the physics system
  public: void CreateCollisionEntities(const EntityComponentManager &_ecm,
                                       bool _warnIfEntityExists = true);

  /// \brief Create joint entities
  /// \param[in] _ecm Constant reference to ECM.
  /// \param[in] _warnIfEntityExists True to emit warnings if the same entity
  /// already exists in the physics system
  public: void CreateJointEntities(const EntityComponentManager &_ecm,
                                   bool _warnIfEntityExists = true);

  /// \brief Create Battery entities
  /// \param[in] _ecm Constant reference to ECM.
  public: void CreateBatteryEntities(const EntityComponentManager &_ecm);

  /// \brief Remove physics entities if they are removed from the ECM
  /// \param[in] _ecm Constant reference to ECM.
  public: void RemovePhysicsEntities(const EntityComponentManager &_ecm);

  /// \brief Update physics from components
  /// \param[in] _ecm Mutable reference to ECM.
  public: void UpdatePhysics(EntityComponentManager &_ecm);

  /// \brief Reset physics from components
  /// \param[in] _ecm Constant reference to ECM.
  public: void ResetPhysics(EntityComponentManager &_ecm);

  /// \brief Step the simulation for each world
  /// \param[in] _dt Duration
  /// \returns Output data from the physics engine (this currently contains
  /// data for links that experienced a pose change in the physics step)
  public: gz::physics::ForwardStep::Output Step(
              const std::chrono::steady_clock::duration &_dt);

  /// \brief Get data of links that were updated in the latest physics step.
  /// \param[in] _ecm Mutable reference to ECM.
  /// \param[in] _updatedLinks Updated link poses from the latest physics step
  /// that were written to by the physics engine (some physics engines may
  /// not write this data to ForwardStep::Output. If not, _ecm is used to get
  /// this updated link pose data).
  /// \return A map of gazebo link entities to their updated pose data.
  /// std::map is used because canonical links must be in topological order
  /// to ensure that nested models with multiple canonical links are updated
  /// properly (models must be updated in topological order).
  public: std::map<Entity, physics::FrameData3d> ChangedLinks(
              EntityComponentManager &_ecm,
              const gz::physics::ForwardStep::Output &_updatedLinks);

  /// \brief Helper function to update the pose of a model.
  /// \param[in] _model The model to update.
  /// \param[in] _canonicalLink The canonical link of _model.
  /// \param[in] _ecm The entity component manager.
  /// \param[in, out] _linkFrameData Links that experienced a pose change in the
  /// most recent physics step. The key is the entity of the link, and the
  /// value is the updated frame data corresponding to that entity. The
  /// canonical links of _model's nested models are added to _linkFrameData to
  /// ensure that all of _model's nested models are marked as models to be
  /// updated (if a parent model's pose changes, all nested model poses must be
  /// updated since nested model poses are saved w.r.t. the parent model).
  public: void UpdateModelPose(const Entity _model,
              const Entity _canonicalLink, EntityComponentManager &_ecm,
              std::map<Entity, physics::FrameData3d> &_linkFrameData);

  /// \brief Get an entity's frame data relative to world from physics.
  /// \param[in] _entity The entity.
  /// \param[in, out] _data The frame data to populate.
  /// \return True if _data was populated with frame data for _entity, false
  /// otherwise.
  public: bool GetFrameDataRelativeToWorld(const Entity _entity,
              physics::FrameData3d &_data);

  /// \brief Update components from physics simulation
  /// \param[in] _ecm Mutable reference to ECM.
  /// \param[in, out] _linkFrameData Links that experienced a pose change in the
  /// most recent physics step. The key is the entity of the link, and the
  /// value is the updated frame data corresponding to that entity.
  public: void UpdateSim(EntityComponentManager &_ecm,
              std::map<Entity, physics::FrameData3d> &_linkFrameData);

  /// \brief Update collision components from physics simulation
  /// \param[in] _ecm Mutable reference to ECM.
  public: void UpdateCollisions(EntityComponentManager &_ecm);

  /// \brief FrameData relative to world at a given offset pose
  /// \param[in] _link ign-physics link
  /// \param[in] _pose Offset pose in which to compute the frame data
  /// \returns FrameData at the given offset pose
  public: physics::FrameData3d LinkFrameDataAtOffset(
      const LinkPtrType &_link, const math::Pose3d &_pose) const;

  /// \brief Get transform from one ancestor entity to a descendant entity
  /// that are in the same model.
  /// \param[in] _from An ancestor of the _to entity.
  /// \param[in] _to A descendant of the _from entity.
  /// \return Pose transform between the two entities
  public: gz::math::Pose3d RelativePose(const Entity &_from,
      const Entity &_to, const EntityComponentManager &_ecm) const;

  /// \brief Enable contact surface customization for the given world.
  /// \param[in] _world The world to enable it for.
  public: void EnableContactSurfaceCustomization(const Entity &_world);

  /// \brief Disable contact surface customization for the given world.
  /// \param[in] _world The world to disable it for.
  public: void DisableContactSurfaceCustomization(const Entity &_world);

  /// \brief Cache the top-level model for each entity.
  /// The key is an entity and the value is its top level model.
  public: std::unordered_map<Entity, Entity> topLevelModelMap;

  /// \brief Keep track of what entities are static (models and links).
  public: std::unordered_set<Entity> staticEntities;

  /// \brief Keep track of poses for links attached to non-static models.
  /// This allows for skipping pose updates if a link's pose didn't change
  /// after a physics step.
  public: std::unordered_map<Entity, gz::math::Pose3d> linkWorldPoses;

  /// \brief Keep a mapping of canonical links to models that have this
  /// canonical link. Useful for updating model poses efficiently after a
  /// physics step
  public: CanonicalLinkModelTracker canonicalLinkModelTracker;

  /// \brief Keep track of non-static model world poses. Since non-static
  /// models may not move on a given iteration, we want to keep track of the
  /// most recent model world pose change that took place.
  public: std::unordered_map<Entity, math::Pose3d> modelWorldPoses;

  /// \brief A map between model entity ids in the ECM to whether its battery
  /// has drained.
  public: std::unordered_map<Entity, bool> entityOffMap;

  /// \brief Entities whose pose commands have been processed and should be
  /// deleted the following iteration.
  public: std::unordered_set<Entity> worldPoseCmdsToRemove;

  /// \brief IDs of the ContactSurfaceHandler callbacks registered for worlds
  public: std::unordered_map<Entity, std::string> worldContactCallbackIDs;

  /// \brief used to store whether physics objects have been created.
  public: bool initialized = false;

  /// \brief Pointer to the underlying ign-physics Engine entity.
  public: EnginePtrType engine = nullptr;

  /// \brief Vector3d equality comparison function.
  public: std::function<bool(const math::Vector3d &, const math::Vector3d &)>
          vec3Eql { [](const math::Vector3d &_a, const math::Vector3d &_b)
                    {
                      return _a.Equal(_b, 1e-6);
                    }};

  /// \brief Pose3d equality comparison function.
  public: std::function<bool(const math::Pose3d &, const math::Pose3d &)>
          pose3Eql { [](const math::Pose3d &_a, const math::Pose3d &_b)
                     {
                       return _a.Pos().Equal(_b.Pos(), 1e-6) &&
                         _a.Rot().Equal(_b.Rot(), 1e-6);
                     }};

  /// \brief AxisAlignedBox equality comparison function.
  public: std::function<bool(const math::AxisAlignedBox &,
          const math::AxisAlignedBox&)>
          axisAlignedBoxEql { [](const math::AxisAlignedBox &_a,
                                 const math::AxisAlignedBox &_b)
                     {
                       return _a == _b;
                     }};

  /// \brief msgs::Contacts equality comparison function.
  public: std::function<bool(const msgs::Contacts &,
          const msgs::Contacts &)>
          contactsEql { [](const msgs::Contacts &_a,
                          const msgs::Contacts &_b)
                    {
                      if (_a.contact_size() != _b.contact_size())
                      {
                        return false;
                      }

                      for (int i = 0; i < _a.contact_size(); ++i)
                      {
                        if (_a.contact(i).position_size() !=
                            _b.contact(i).position_size())
                        {
                          return false;
                        }

                        for (int j = 0; j < _a.contact(i).position_size();
                          ++j)
                        {
                          auto pos1 = _a.contact(i).position(j);
                          auto pos2 = _b.contact(i).position(j);

                          if (!math::equal(pos1.x(), pos2.x(), 1e-6) ||
                              !math::equal(pos1.y(), pos2.y(), 1e-6) ||
                              !math::equal(pos1.z(), pos2.z(), 1e-6))
                          {
                            return false;
                          }
                        }
                      }
                      return true;
                    }};
  /// \brief msgs::Contacts equality comparison function.
  public: std::function<bool(const msgs::Wrench &, const msgs::Wrench &)>
          wrenchEql{
          [](const msgs::Wrench &_a, const msgs::Wrench &_b)
          {
            return math::equal(_a.torque().x(), _b.torque().x(), 1e-6) &&
                   math::equal(_a.torque().y(), _b.torque().y(), 1e-6) &&
                   math::equal(_a.torque().z(), _b.torque().z(), 1e-6) &&

                   math::equal(_a.force().x(), _b.force().x(), 1e-6) &&
                   math::equal(_a.force().y(), _b.force().y(), 1e-6) &&
                   math::equal(_a.force().z(), _b.force().z(), 1e-6);
          }};

  /// \brief Environment variable which holds paths to look for engine plugins
  public: std::string pluginPathEnv = "IGN_GAZEBO_PHYSICS_ENGINE_PATH";

  //////////////////////////////////////////////////
  ////////////// Optional Features /////////////////
  //////////////////////////////////////////////////

  //////////////////////////////////////////////////
  // Slip Compliance

  /// \brief Feature list to process `FrictionPyramidSlipCompliance` components.
  public: struct FrictionPyramidSlipComplianceFeatureList
      : physics::FeatureList<
            MinimumFeatureList,
            gz::physics::GetShapeFrictionPyramidSlipCompliance,
            gz::physics::SetShapeFrictionPyramidSlipCompliance>{};
  //////////////////////////////////////////////////
  // Joints

  /// \brief Feature list to handle joints.
  public: struct JointFeatureList : gz::physics::FeatureList<
            MinimumFeatureList,
            gz::physics::GetBasicJointProperties,
            gz::physics::GetBasicJointState,
            gz::physics::SetBasicJointState,
            gz::physics::sdf::ConstructSdfJoint>{};


  //////////////////////////////////////////////////
  // Detachable joints

  /// \brief Feature list to process `DetachableJoint` components.
  public: struct DetachableJointFeatureList : physics::FeatureList<
            JointFeatureList,
            physics::AttachFixedJointFeature,
            physics::DetachJointFeature,
            physics::SetJointTransformFromParentFeature>{};

  //////////////////////////////////////////////////
  // Joint transmitted wrench
  /// \brief Feature list for getting joint transmitted wrenches.
  public: struct JointGetTransmittedWrenchFeatureList : physics::FeatureList<
            physics::GetJointTransmittedWrench>{};

  //////////////////////////////////////////////////
  // Collisions

  /// \brief Feature list to handle collisions.
  public: struct CollisionFeatureList : gz::physics::FeatureList<
            MinimumFeatureList,
            gz::physics::sdf::ConstructSdfCollision>{};

  /// \brief Feature list to handle contacts information.
  public: struct ContactFeatureList : gz::physics::FeatureList<
            CollisionFeatureList,
            gz::physics::GetContactsFromLastStepFeature>{};

  /// \brief Feature list to change contacts before they are applied to physics.
  public: struct SetContactPropertiesCallbackFeatureList :
            gz::physics::FeatureList<
              ContactFeatureList,
              gz::physics::SetContactPropertiesCallbackFeature>{};

  /// \brief Collision type with collision features.
  public: using ShapePtrType = gz::physics::ShapePtr<
            gz::physics::FeaturePolicy3d, CollisionFeatureList>;

  /// \brief World type with just the minimum features. Non-pointer.
  public: using WorldShapeType = gz::physics::World<
            gz::physics::FeaturePolicy3d, ContactFeatureList>;

  //////////////////////////////////////////////////
  // Collision filtering with bitmasks

  /// \brief Feature list to filter collisions with bitmasks.
  public: struct CollisionMaskFeatureList : gz::physics::FeatureList<
          CollisionFeatureList,
          gz::physics::CollisionFilterMaskFeature>{};

  //////////////////////////////////////////////////
  // Link force
  /// \brief Feature list for applying forces to links.
  public: struct LinkForceFeatureList : gz::physics::FeatureList<
            gz::physics::AddLinkExternalForceTorque>{};


  //////////////////////////////////////////////////
  // Bounding box
  /// \brief Feature list for model bounding box.
  public: struct BoundingBoxFeatureList : gz::physics::FeatureList<
            MinimumFeatureList,
            gz::physics::GetModelBoundingBox>{};


  //////////////////////////////////////////////////
  // Joint velocity command
  /// \brief Feature list for set joint velocity command.
  public: struct JointVelocityCommandFeatureList : physics::FeatureList<
            physics::SetJointVelocityCommandFeature>{};


  //////////////////////////////////////////////////
  // Joint position limits command
  /// \brief Feature list for setting joint position limits.
  public: struct JointPositionLimitsCommandFeatureList : physics::FeatureList<
            physics::SetJointPositionLimitsFeature>{};


  //////////////////////////////////////////////////
  // Joint velocity limits command
  /// \brief Feature list for setting joint velocity limits.
  public: struct JointVelocityLimitsCommandFeatureList : physics::FeatureList<
            physics::SetJointVelocityLimitsFeature>{};


  //////////////////////////////////////////////////
  // Joint effort limits command
  /// \brief Feature list for setting joint effort limits.
  public: struct JointEffortLimitsCommandFeatureList : physics::FeatureList<
            physics::SetJointEffortLimitsFeature>{};


  //////////////////////////////////////////////////
  // World velocity command
  public: struct WorldVelocityCommandFeatureList :
            gz::physics::FeatureList<
              gz::physics::SetFreeGroupWorldVelocity>{};


  //////////////////////////////////////////////////
  // Meshes

  /// \brief Feature list for meshes.
  /// Include MinimumFeatureList so created collision can be automatically
  /// up-cast.
  public: struct MeshFeatureList : physics::FeatureList<
            CollisionFeatureList,
            physics::mesh::AttachMeshShapeFeature>{};

  //////////////////////////////////////////////////
  // Heightmap

  /// \brief Feature list for heightmaps.
  /// Include MinimumFeatureList so created collision can be automatically
  /// up-cast.
  public: struct HeightmapFeatureList : gz::physics::FeatureList<
            CollisionFeatureList,
            physics::heightmap::AttachHeightmapShapeFeature>{};

  //////////////////////////////////////////////////
  // Collision detector
  /// \brief Feature list for setting and getting the collision detector
  public: struct CollisionDetectorFeatureList : gz::physics::FeatureList<
            gz::physics::CollisionDetector>{};

  //////////////////////////////////////////////////
  // Solver
  /// \brief Feature list for setting and getting the solver
  public: struct SolverFeatureList : gz::physics::FeatureList<
            gz::physics::Solver>{};

  //////////////////////////////////////////////////
  // Nested Models

  /// \brief Feature list to construct nested models
  public: struct NestedModelFeatureList : gz::physics::FeatureList<
            MinimumFeatureList,
            gz::physics::sdf::ConstructSdfNestedModel>{};

  //////////////////////////////////////////////////
  /// \brief World EntityFeatureMap
  public: using WorldEntityMap = EntityFeatureMap3d<
          physics::World,
          MinimumFeatureList,
          CollisionFeatureList,
          ContactFeatureList,
          SetContactPropertiesCallbackFeatureList,
          NestedModelFeatureList,
          CollisionDetectorFeatureList,
          SolverFeatureList>;

  /// \brief A map between world entity ids in the ECM to World Entities in
  /// ign-physics.
  public: WorldEntityMap entityWorldMap;

  /// \brief Model EntityFeatureMap
  public: using ModelEntityMap = EntityFeatureMap3d<
            physics::Model,
            MinimumFeatureList,
            JointFeatureList,
            BoundingBoxFeatureList,
            NestedModelFeatureList>;

  /// \brief A map between model entity ids in the ECM to Model Entities in
  /// ign-physics.
  public: ModelEntityMap entityModelMap;

  /// \brief Link EntityFeatureMap
  public: using EntityLinkMap = EntityFeatureMap3d<
            physics::Link,
            MinimumFeatureList,
            DetachableJointFeatureList,
            CollisionFeatureList,
            HeightmapFeatureList,
            LinkForceFeatureList,
            MeshFeatureList>;

  /// \brief A map between link entity ids in the ECM to Link Entities in
  /// ign-physics.
  public: EntityLinkMap entityLinkMap;

  /// \brief Joint EntityFeatureMap
  public: using EntityJointMap = EntityFeatureMap3d<
            physics::Joint,
            JointFeatureList,
            DetachableJointFeatureList,
            JointVelocityCommandFeatureList,
            JointGetTransmittedWrenchFeatureList,
            JointPositionLimitsCommandFeatureList,
            JointVelocityLimitsCommandFeatureList,
            JointEffortLimitsCommandFeatureList
            >;

  /// \brief A map between joint entity ids in the ECM to Joint Entities in
  /// ign-physics
  public: EntityJointMap entityJointMap;

  /// \brief Collision EntityFeatureMap
  public: using EntityCollisionMap = EntityFeatureMap3d<
            physics::Shape,
            CollisionFeatureList,
            ContactFeatureList,
            CollisionMaskFeatureList,
            FrictionPyramidSlipComplianceFeatureList
            >;

  /// \brief A map between collision entity ids in the ECM to Shape Entities in
  /// ign-physics.
  public: EntityCollisionMap entityCollisionMap;

  /// \brief FreeGroup EntityFeatureMap
  public: using EntityFreeGroupMap = EntityFeatureMap3d<
            physics::FreeGroup,
            MinimumFeatureList,
            WorldVelocityCommandFeatureList
            >;

  /// \brief A map between collision entity ids in the ECM to FreeGroup Entities
  /// in ign-physics.
  public: EntityFreeGroupMap entityFreeGroupMap;

  /// \brief Event manager from simulation runner.
  public: EventManager *eventManager = nullptr;

  /// \brief Keep track of what entities use customized contact surfaces.
  /// Map keys are expected to be world entities so that we keep a set of
  /// entities with customizations per world.
  public: std::unordered_map<Entity, std::unordered_set<Entity>>
    customContactSurfaceEntities;

  /// \brief Set of links that were added to an existing model. This set
  /// is used to track links that were added to an existing model, such as
  /// through the GUI model editor, so that we can avoid premature creation
  /// of links and collision elements. This also lets us suppress some
  /// invalid error messages.
  public: std::set<Entity> linkAddedToModel;

  /// \brief Set of joints that were added to an existing model. This set
  /// is used to track joints that were added to an existing model, such as
  /// through the GUI model editor, so that we can avoid premature creation
  /// of joints. This also lets us suppress some invalid error messages.
  public: std::set<Entity> jointAddedToModel;

  /// \brief Flag to store whether the names of colliding entities should
  /// be populated in the contact points.
  public: bool contactsEntityNames = true;
};

//////////////////////////////////////////////////
Physics::Physics() : System(), dataPtr(std::make_unique<PhysicsPrivate>())
{
}

//////////////////////////////////////////////////
void Physics::Configure(const Entity &_entity,
    const std::shared_ptr<const sdf::Element> &_sdf,
    EntityComponentManager &_ecm,
    EventManager &_eventMgr)
{
  std::string pluginLib;

  // 1. Engine from component (from command line / ServerConfig)
  auto engineComp = _ecm.Component<components::PhysicsEnginePlugin>(_entity);
  if (engineComp && !engineComp->Data().empty())
  {
    pluginLib = engineComp->Data();
  }
  // 2. Engine from SDF
  else if (_sdf->HasElement("engine"))
  {
    auto sdfClone = _sdf->Clone();
    auto engineElem = sdfClone->GetElement("engine");
    pluginLib = engineElem->Get<std::string>("filename", pluginLib).first;
  }

  // 3. Use DART by default
  if (pluginLib.empty())
  {
    pluginLib = "libignition-physics-dartsim-plugin.so";
  }

  // Update component
  if (!engineComp)
  {
    _ecm.CreateComponent(_entity, components::PhysicsEnginePlugin(pluginLib));
  }
  else
  {
    engineComp->SetData(pluginLib,
        [](const std::string &_a, const std::string &_b){return _a == _b;});
  }

  // Check if entity names should be populated in contact points.
  auto contactsElement = _sdf->FindElement("contacts");
  if (contactsElement)
  {
    this->dataPtr->contactsEntityNames = contactsElement->Get<bool>(
      "include_entity_names", true).first;
  }

  // Find engine shared library
  // Look in:
  // * Paths from environment variable
  // * Engines installed with ign-physics
  common::SystemPaths systemPaths;
  systemPaths.SetPluginPathEnv(this->dataPtr->pluginPathEnv);
  systemPaths.AddPluginPaths({GZ_PHYSICS_ENGINE_INSTALL_DIR});

  auto pathToLib = systemPaths.FindSharedLibrary(pluginLib);
  if (pathToLib.empty())
  {
    gzerr << "Failed to find plugin [" << pluginLib
           << "]. Have you checked the " << this->dataPtr->pluginPathEnv
           << " environment variable?" << std::endl;
    return;
  }

  // Load engine plugin
  gz::plugin::Loader pluginLoader;
  auto plugins = pluginLoader.LoadLib(pathToLib);
  if (plugins.empty())
  {
    gzerr << "Unable to load the [" << pathToLib << "] library.\n";
    return;
  }

  auto classNames = pluginLoader.PluginsImplementing<
      physics::ForwardStep::Implementation<
      physics::FeaturePolicy3d>>();
  if (classNames.empty())
  {
    gzerr << "No physics plugins found in library [" << pathToLib << "]."
           << std::endl;
    return;
  }

  // Get the first plugin that works
  for (auto className : classNames)
  {
    auto plugin = pluginLoader.Instantiate(className);

    if (!plugin)
    {
      gzwarn << "Failed to instantiate [" << className << "] from ["
              << pathToLib << "]" << std::endl;
      continue;
    }

    this->dataPtr->engine = gz::physics::RequestEngine<
      gz::physics::FeaturePolicy3d,
      PhysicsPrivate::MinimumFeatureList>::From(plugin);

    if (nullptr != this->dataPtr->engine)
    {
      gzdbg << "Loaded [" << className << "] from library ["
             << pathToLib << "]" << std::endl;
      break;
    }

    auto missingFeatures = gz::physics::RequestEngine<
        gz::physics::FeaturePolicy3d,
        PhysicsPrivate::MinimumFeatureList>::MissingFeatureNames(plugin);

    std::stringstream msg;
    msg << "Plugin [" << className << "] misses required features:"
        << std::endl;
    for (auto feature : missingFeatures)
    {
      msg << "- " << feature << std::endl;
    }
    gzwarn << msg.str();
  }

  if (nullptr == this->dataPtr->engine)
  {
    gzerr << "Failed to load a valid physics engine from [" << pathToLib
           << "]."
           << std::endl;
    return;
  }

  this->dataPtr->eventManager = &_eventMgr;
}

//////////////////////////////////////////////////
Physics::~Physics() = default;

//////////////////////////////////////////////////
void Physics::Update(const UpdateInfo &_info, EntityComponentManager &_ecm)
{
  IGN_PROFILE("Physics::Update");

  if (this->dataPtr->engine)
  {
    this->dataPtr->CreatePhysicsEntities(_ecm);
    this->dataPtr->UpdatePhysics(_ecm);
    gz::physics::ForwardStep::Output stepOutput;
    // Only step if not paused.
    if (!_info.paused)
    {
      stepOutput = this->dataPtr->Step(_info.dt);
    }
    auto changedLinks = this->dataPtr->ChangedLinks(_ecm, stepOutput);
    this->dataPtr->UpdateSim(_ecm, changedLinks);

    // Entities scheduled to be removed should be removed from physics after the
    // simulation step. Otherwise, since the to-be-removed entity still shows up
    // in the ECM::Each the UpdatePhysics and UpdateSim calls will have an error
    this->dataPtr->RemovePhysicsEntities(_ecm);
  }
}

//////////////////////////////////////////////////
void Physics::Reset(const UpdateInfo &, EntityComponentManager &_ecm)
{
  IGN_PROFILE("Physics::Reset");

  if (this->dataPtr->engine)
  {
    gzdbg << "Resetting Physics\n";
    this->dataPtr->ResetPhysics(_ecm);
  }
}

//////////////////////////////////////////////////
void PhysicsPrivate::CreatePhysicsEntities(const EntityComponentManager &_ecm,
                                           bool _warnIfEntityExists)
{
  // Clear the set of links that were added to a model.
  this->linkAddedToModel.clear();
  this->jointAddedToModel.clear();

  this->CreateWorldEntities(_ecm, _warnIfEntityExists);
  this->CreateModelEntities(_ecm, _warnIfEntityExists);
  this->CreateLinkEntities(_ecm, _warnIfEntityExists);
  // We don't need to add visuals to the physics engine.
  this->CreateCollisionEntities(_ecm, _warnIfEntityExists);
  this->CreateJointEntities(_ecm, _warnIfEntityExists);
  this->CreateBatteryEntities(_ecm);
}

//////////////////////////////////////////////////
void PhysicsPrivate::CreateWorldEntities(const EntityComponentManager &_ecm,
                                         bool _warnIfEntityExists)
{
  // Get all the new worlds
  _ecm.EachNew<components::World, components::Name, components::Gravity>(
      [&](const Entity &_entity,
        const components::World * /* _world */,
        const components::Name *_name,
        const components::Gravity *_gravity)->bool
      {
        // Check if world already exists
        if (this->entityWorldMap.HasEntity(_entity))
        {
          if (_warnIfEntityExists)
          {
            gzwarn << "World entity [" << _entity
                    << "] marked as new, but it's already on the map."
                    << std::endl;
          }
          return true;
        }

        sdf::World world;
        world.SetName(_name->Data());
        world.SetGravity(_gravity->Data());
        auto worldPtrPhys = this->engine->ConstructWorld(world);
        this->entityWorldMap.AddEntity(_entity, worldPtrPhys);

        // Optional world features
        auto collisionDetectorComp =
            _ecm.Component<components::PhysicsCollisionDetector>(_entity);
        if (collisionDetectorComp)
        {
          auto collisionDetectorFeature =
              this->entityWorldMap.EntityCast<CollisionDetectorFeatureList>(
              _entity);
          if (!collisionDetectorFeature)
          {
            static bool informed{false};
            if (!informed)
            {
              gzdbg << "Attempting to set physics options, but the "
                     << "phyiscs engine doesn't support feature "
                     << "[CollisionDetectorFeature]. Options will be ignored."
                     << std::endl;
              informed = true;
            }
          }
          else
          {
            collisionDetectorFeature->SetCollisionDetector(
                collisionDetectorComp->Data());
          }
        }

        auto solverComp =
            _ecm.Component<components::PhysicsSolver>(_entity);
        if (solverComp)
        {
          auto solverFeature =
              this->entityWorldMap.EntityCast<SolverFeatureList>(
              _entity);
          if (!solverFeature)
          {
            static bool informed{false};
            if (!informed)
            {
              gzdbg << "Attempting to set physics options, but the "
                     << "phyiscs engine doesn't support feature "
                     << "[SolverFeature]. Options will be ignored."
                     << std::endl;
              informed = true;
            }
          }
          else
          {
            solverFeature->SetSolver(solverComp->Data());
          }
        }

        return true;
      });
}

//////////////////////////////////////////////////
void PhysicsPrivate::CreateModelEntities(const EntityComponentManager &_ecm,
                                         bool _warnIfEntityExists)
{
  _ecm.EachNew<components::Model, components::Name, components::Pose,
            components::ParentEntity>(
      [&](const Entity &_entity,
          const components::Model *,
          const components::Name *_name,
          const components::Pose *_pose,
          const components::ParentEntity *_parent)->bool
      {
        if (_ecm.EntityHasComponentType(_entity, components::Recreate::typeId))
          return true;

        // Check if model already exists
        if (this->entityModelMap.HasEntity(_entity))
        {
          if (_warnIfEntityExists)
          {
            gzwarn << "Model entity [" << _entity
                    << "] marked as new, but it's already on the map."
                    << std::endl;
          }
          return true;
        }
        // TODO(anyone) Don't load models unless they have collisions

        // Check if parent world / model exists
        sdf::Model model;
        model.SetName(_name->Data());
        model.SetRawPose(_pose->Data());
        auto staticComp = _ecm.Component<components::Static>(_entity);
        if (staticComp && staticComp->Data())
        {
          model.SetStatic(staticComp->Data());
          this->staticEntities.insert(_entity);
        }
        auto selfCollideComp = _ecm.Component<components::SelfCollide>(_entity);
        if (selfCollideComp && selfCollideComp ->Data())
        {
          model.SetSelfCollide(selfCollideComp->Data());
        }

        // check if parent is a world
        if (auto worldPtrPhys =
                this->entityWorldMap.Get(_parent->Data()))
        {
          // Use the ConstructNestedModel feature for nested models
          if (model.ModelCount() > 0)
          {
            auto nestedModelFeature =
                this->entityWorldMap.EntityCast<NestedModelFeatureList>(
                    _parent->Data());
            if (!nestedModelFeature)
            {
              static bool informed{false};
              if (!informed)
              {
                gzdbg << "Attempting to construct nested models, but the "
                       << "phyiscs engine doesn't support feature "
                       << "[ConstructSdfNestedModelFeature]. "
                       << "Nested model will be ignored."
                       << std::endl;
                informed = true;
              }
              return true;
            }
            auto modelPtrPhys = nestedModelFeature->ConstructNestedModel(model);
            this->entityModelMap.AddEntity(_entity, modelPtrPhys);
            this->topLevelModelMap.insert(std::make_pair(_entity,
                topLevelModel(_entity, _ecm)));
          }
          else
          {
            auto modelPtrPhys = worldPtrPhys->ConstructModel(model);
            this->entityModelMap.AddEntity(_entity, modelPtrPhys);
            this->topLevelModelMap.insert(std::make_pair(_entity,
                topLevelModel(_entity, _ecm)));
          }
        }
        // check if parent is a model (nested model)
        else
        {
          if (auto parentPtrPhys = this->entityModelMap.Get(_parent->Data()))
          {
            auto nestedModelFeature =
                this->entityModelMap.EntityCast<NestedModelFeatureList>(
                    _parent->Data());
            if (!nestedModelFeature)
            {
              static bool informed{false};
              if (!informed)
              {
                gzdbg << "Attempting to construct nested models, but the "
                       << "physics engine doesn't support feature "
                       << "[ConstructSdfNestedModelFeature]. "
                       << "Nested model will be ignored."
                       << std::endl;
                informed = true;
              }
              return true;
            }

            // override static property only if parent is static.
            auto parentStaticComp =
              _ecm.Component<components::Static>(_parent->Data());
            if (parentStaticComp && parentStaticComp->Data())
            {
              model.SetStatic(true);
              this->staticEntities.insert(_entity);
            }

            auto modelPtrPhys = nestedModelFeature->ConstructNestedModel(model);
            if (modelPtrPhys)
            {
              this->entityModelMap.AddEntity(_entity, modelPtrPhys);
              this->topLevelModelMap.insert(std::make_pair(_entity,
                  topLevelModel(_entity, _ecm)));
            }
            else
            {
              gzerr << "Model: '" << _name->Data() << "' not loaded. "
                     << "Failed to create nested model."
                     << std::endl;
            }
          }
          else
          {
            gzwarn << "Model's parent entity [" << _parent->Data()
                    << "] not found on world / model map." << std::endl;
            return true;
          }
        }

        return true;
      });
}

//////////////////////////////////////////////////
void PhysicsPrivate::CreateLinkEntities(const EntityComponentManager &_ecm,
                                        bool _warnIfEntityExists)
{
  _ecm.EachNew<components::Link, components::Name, components::Pose,
            components::ParentEntity>(
      [&](const Entity &_entity,
        const components::Link * /* _link */,
        const components::Name *_name,
        const components::Pose *_pose,
        const components::ParentEntity *_parent)->bool
      {
        // If the parent model is scheduled for recreation, then do not
        // try to create a new link. This situation can occur when a link
        // is added to a model from the GUI model editor.
        if (_ecm.EntityHasComponentType(_parent->Data(),
              components::Recreate::typeId))
        {
          // Add this entity to the set of newly added links to existing
          // models.
          this->linkAddedToModel.insert(_entity);
          return true;
        }

        // Check if link already exists
        if (this->entityLinkMap.HasEntity(_entity))
        {
          if (_warnIfEntityExists)
          {
            gzwarn << "Link entity [" << _entity
                    << "] marked as new, but it's already on the map."
                    << std::endl;
          }
          return true;
        }

        // TODO(anyone) Don't load links unless they have collisions

        // Check if parent model exists
        if (!this->entityModelMap.HasEntity(_parent->Data()))
        {
          gzwarn << "Link's parent entity [" << _parent->Data()
                  << "] not found on model map." << std::endl;
          return true;
        }
        auto modelPtrPhys =
            this->entityModelMap.Get(_parent->Data());

        sdf::Link link;
        link.SetName(_name->Data());
        link.SetRawPose(_pose->Data());

        if (this->staticEntities.find(_parent->Data()) !=
            this->staticEntities.end())
        {
          this->staticEntities.insert(_entity);
        }

        // get link inertial
        auto inertial = _ecm.Component<components::Inertial>(_entity);
        if (inertial)
        {
          link.SetInertial(inertial->Data());
        }

        auto linkPtrPhys = modelPtrPhys->ConstructLink(link);
        this->entityLinkMap.AddEntity(_entity, linkPtrPhys);
        this->topLevelModelMap.insert(std::make_pair(_entity,
            topLevelModel(_entity, _ecm)));

        return true;
      });
}

//////////////////////////////////////////////////
void PhysicsPrivate::CreateCollisionEntities(const EntityComponentManager &_ecm,
                                             bool _warnIfEntityExists)
{
  _ecm.EachNew<components::Collision, components::Name, components::Pose,
            components::Geometry, components::CollisionElement,
            components::ParentEntity>(
      [&](const Entity &_entity,
          const components::Collision *,
          const components::Name *_name,
          const components::Pose *_pose,
          const components::Geometry *_geom,
          const components::CollisionElement *_collElement,
          const components::ParentEntity *_parent) -> bool
      {
        // Check to see if this collision's parent is a link that was
        // not created because the parent model is marked for recreation.
        if (this->linkAddedToModel.find(_parent->Data()) !=
            this->linkAddedToModel.end())
        {
          return true;
        }

        if (this->entityCollisionMap.HasEntity(_entity))
        {
          if (_warnIfEntityExists)
          {
            gzwarn << "Collision entity [" << _entity
                    << "] marked as new, but it's already on the map."
                    << std::endl;
          }
          return true;
        }

        // Check if parent link exists
        if (!this->entityLinkMap.HasEntity(_parent->Data()))
        {
          gzwarn << "Collision's parent entity [" << _parent->Data()
                  << "] not found on link map." << std::endl;
          return true;
        }
        auto linkPtrPhys = this->entityLinkMap.Get(_parent->Data());

        // Make a copy of the collision DOM so we can set its pose which has
        // been resolved and is now expressed w.r.t the parent link of the
        // collision.
        sdf::Collision collision = _collElement->Data();
        collision.SetRawPose(_pose->Data());
        collision.SetPoseRelativeTo("");
        auto collideBitmask = collision.Surface()->Contact()->CollideBitmask();

        ShapePtrType collisionPtrPhys;
        if (_geom->Data().Type() == sdf::GeometryType::MESH)
        {
          const sdf::Mesh *meshSdf = _geom->Data().MeshShape();
          if (nullptr == meshSdf)
          {
            gzwarn << "Mesh geometry for collision [" << _name->Data()
                    << "] missing mesh shape." << std::endl;
            return true;
          }

          auto &meshManager = *gz::common::MeshManager::Instance();
          auto fullPath = asFullPath(meshSdf->Uri(), meshSdf->FilePath());
          auto *mesh = meshManager.Load(fullPath);
          if (nullptr == mesh)
          {
            gzwarn << "Failed to load mesh from [" << fullPath
                    << "]." << std::endl;
            return true;
          }

          auto linkMeshFeature =
              this->entityLinkMap.EntityCast<MeshFeatureList>(_parent->Data());
          if (!linkMeshFeature)
          {
            static bool informed{false};
            if (!informed)
            {
              gzdbg << "Attempting to process mesh geometries, but the physics"
                     << " engine doesn't support feature "
                     << "[AttachMeshShapeFeature]. Meshes will be ignored."
                     << std::endl;
              informed = true;
            }
            return true;
          }

          collisionPtrPhys = linkMeshFeature->AttachMeshShape(_name->Data(),
              *mesh,
              math::eigen3::convert(_pose->Data()),
              math::eigen3::convert(meshSdf->Scale()));
        }
        else if (_geom->Data().Type() == sdf::GeometryType::HEIGHTMAP)
        {
          auto linkHeightmapFeature =
              this->entityLinkMap.EntityCast<HeightmapFeatureList>(
                  _parent->Data());
          if (!linkHeightmapFeature)
          {
            static bool informed{false};
            if (!informed)
            {
              gzdbg << "Attempting to process heightmap geometries, but the "
                     << "physics engine doesn't support feature "
                     << "[AttachHeightmapShapeFeature]. Heightmaps will be "
                     << "ignored." << std::endl;
              informed = true;
            }
            return true;
          }

          auto heightmapSdf = _geom->Data().HeightmapShape();
          if (nullptr == heightmapSdf)
          {
            gzwarn << "Heightmap geometry for collision [" << _name->Data()
                    << "] missing heightmap shape." << std::endl;
            return true;
          }

          auto fullPath = common::findFile(asFullPath(heightmapSdf->Uri(),
              heightmapSdf->FilePath()));
          if (fullPath.empty())
          {
            gzerr << "Heightmap geometry missing URI" << std::endl;
            return true;
          }

          std::shared_ptr<common::HeightmapData> data;
          std::string lowerFullPath = common::lowercase(fullPath);
          // check if heightmap is an image
          if (common::EndsWith(lowerFullPath, ".png")
              || common::EndsWith(lowerFullPath, ".jpg")
              || common::EndsWith(lowerFullPath, ".jpeg"))
          {
            auto img = std::make_shared<common::ImageHeightmap>();
            if (img->Load(fullPath) < 0)
            {
              gzerr << "Failed to load heightmap image data from ["
                     << fullPath << "]" << std::endl;
              return true;
            }
            data = img;
          }
          // DEM
          else
          {
            auto dem = std::make_shared<common::Dem>();
            if (dem->Load(fullPath) < 0)
            {
              gzerr << "Failed to load heightmap dem data from ["
                     << fullPath << "]" << std::endl;
              return true;
            }
            data = dem;
          }

          collisionPtrPhys = linkHeightmapFeature->AttachHeightmapShape(
              _name->Data(),
              *data,
              math::eigen3::convert(_pose->Data()),
              math::eigen3::convert(heightmapSdf->Size()),
              heightmapSdf->Sampling());
        }
        else if (_geom->Data().Type() == sdf::GeometryType::POLYLINE)
        {
          auto polylineSdf = _geom->Data().PolylineShape();
          if (polylineSdf.empty())
          {
            ignwarn << "Polyline geometry for collision [" << _name->Data()
                    << "] missing polylines." << std::endl;
            return true;
          }

          std::vector<std::vector<math::Vector2d>> vertices;
          for (const auto &polyline : _geom->Data().PolylineShape())
          {
            vertices.push_back(polyline.Points());
          }

          std::string name("POLYLINE_" + common::Uuid().String());
          auto meshManager = ignition::common::MeshManager::Instance();
          meshManager->CreateExtrudedPolyline(name, vertices,
              _geom->Data().PolylineShape()[0].Height());

          auto polyline = meshManager->MeshByName(name);
          if (nullptr == polyline)
          {
            ignwarn << "Failed to create polyline for collision ["
                    << _name->Data() << "]." << std::endl;
            return true;
          }

          auto linkMeshFeature =
              this->entityLinkMap.EntityCast<MeshFeatureList>(_parent->Data());
          if (!linkMeshFeature)
          {
            static bool informed{false};
            if (!informed)
            {
              igndbg << "Attempting to process polyline geometries, but the"
                     << " physics engine doesn't support feature "
                     << "[AttachMeshShapeFeature]. Polylines will be ignored."
                     << std::endl;
              informed = true;
            }
            return true;
          }

          collisionPtrPhys = linkMeshFeature->AttachMeshShape(_name->Data(),
              *polyline,
              math::eigen3::convert(_pose->Data()));
        }
        else
        {
          auto linkCollisionFeature =
              this->entityLinkMap.EntityCast<CollisionFeatureList>(
                  _parent->Data());
          if (!linkCollisionFeature)
          {
            static bool informed{false};
            if (!informed)
            {
              gzdbg << "Attempting to process collisions, but the physics "
                     << "engine doesn't support feature "
                     << "[ConstructSdfCollision]. Collisions will be ignored."
                     << std::endl;
              informed = true;
            }
            return true;
          }

          collisionPtrPhys =
              linkCollisionFeature->ConstructCollision(collision);
        }

        if (nullptr == collisionPtrPhys)
        {
          gzdbg << "Failed to create collision [" << _name->Data()
                 << "]. Does the physics engine support geometries of type ["
                 << static_cast<int>(_geom->Data().Type()) << "]?" << std::endl;
          return true;
        }

        this->entityCollisionMap.AddEntity(_entity, collisionPtrPhys);

        // Check that the physics engine has a filter mask feature
        // Set the collide_bitmask if it does
        auto filterMaskFeature =
            this->entityCollisionMap.EntityCast<CollisionMaskFeatureList>(
                _entity);
        if (filterMaskFeature)
        {
          filterMaskFeature->SetCollisionFilterMask(collideBitmask);
        }
        else
        {
          static bool informed{false};
          if (!informed)
          {
            gzdbg << "Attempting to set collision bitmasks, but the physics "
                   << "engine doesn't support feature [CollisionFilterMask]. "
                   << "Collision bitmasks will be ignored." << std::endl;
            informed = true;
          }
        }

        this->topLevelModelMap.insert(std::make_pair(_entity,
            topLevelModel(_entity, _ecm)));
        return true;
      });
}

//////////////////////////////////////////////////
void PhysicsPrivate::CreateJointEntities(const EntityComponentManager &_ecm,
                                         bool _warnIfEntityExists)
{
  _ecm.EachNew<components::Joint, components::Name, components::JointType,
               components::Pose, components::ThreadPitch,
               components::ParentEntity, components::ParentLinkName,
               components::ChildLinkName>(
      [&](const Entity &_entity,
          const components::Joint * /* _joint */,
          const components::Name *_name,
          const components::JointType *_jointType,
          const components::Pose *_pose,
          const components::ThreadPitch *_threadPitch,
          const components::ParentEntity *_parentModel,
          const components::ParentLinkName *_parentLinkName,
          const components::ChildLinkName *_childLinkName) -> bool
      {
        // If the parent model is scheduled for recreation, then do not
        // try to create a new link. This situation can occur when a link
        // is added to a model from the GUI model editor.
        if (_ecm.EntityHasComponentType(_parentModel->Data(),
              components::Recreate::typeId))
        {
          // Add this entity to the set of newly added links to existing
          // models.
          this->jointAddedToModel.insert(_entity);
          return true;
        }

        // Check if joint already exists
        if (this->entityJointMap.HasEntity(_entity))
        {
          if (_warnIfEntityExists)
          {
            gzwarn << "Joint entity [" << _entity
                    << "] marked as new, but it's already on the map."
                    << std::endl;
          }
          return true;
        }

        // Check if parent model exists
        if (!this->entityModelMap.HasEntity(_parentModel->Data()))
        {
          gzwarn << "Joint's parent entity [" << _parentModel->Data()
                  << "] not found on model map." << std::endl;
          return true;
        }
        auto modelPtrPhys = this->entityModelMap.Get(_parentModel->Data());

        auto modelJointFeature =
            this->entityModelMap.EntityCast<JointFeatureList>(
                _parentModel->Data());
        if (!modelJointFeature)
        {
          static bool informed{false};
          if (!informed)
          {
            gzdbg << "Attempting to process joints, but the physics "
                   << "engine doesn't support joint features. "
                   << "Joints will be ignored." << std::endl;
            informed = true;
          }

          // Break Each call since no joints can be processed
          return false;
        }

        sdf::Joint joint;
        joint.SetName(_name->Data());
        joint.SetType(_jointType->Data());
        joint.SetRawPose(_pose->Data());
        joint.SetThreadPitch(_threadPitch->Data());

        joint.SetParentLinkName(_parentLinkName->Data());
        joint.SetChildLinkName(_childLinkName->Data());

        auto jointAxis = _ecm.Component<components::JointAxis>(_entity);
        auto jointAxis2 = _ecm.Component<components::JointAxis2>(_entity);

        // Since we're making copies of the joint axes that were created using
        // `Model::Load`, frame semantics should work for resolving their xyz
        // axis
        if (jointAxis)
          joint.SetAxis(0, jointAxis->Data());
        if (jointAxis2)
          joint.SetAxis(1, jointAxis2->Data());

        // Use the parent link's parent model as the model of this joint
        auto jointPtrPhys = modelJointFeature->ConstructJoint(joint);

        if (jointPtrPhys.Valid())
        {
          // Some joints may not be supported, so only add them to the map if
          // the physics entity is valid
          this->entityJointMap.AddEntity(_entity, jointPtrPhys);
          this->topLevelModelMap.insert(std::make_pair(_entity,
              topLevelModel(_entity, _ecm)));
        }
        return true;
      });

  // Detachable joints
  _ecm.EachNew<components::DetachableJoint>(
      [&](const Entity &_entity,
          const components::DetachableJoint *_jointInfo) -> bool
      {
        if (_jointInfo->Data().jointType != "fixed")
        {
          gzerr << "Detachable joint type [" << _jointInfo->Data().jointType
                 << "] is currently not supported" << std::endl;
          return true;
        }
        // Check if joint already exists
        if (this->entityJointMap.HasEntity(_entity))
        {
          if (_warnIfEntityExists)
          {
            gzwarn << "Joint entity [" << _entity
                    << "] marked as new, but it's already on the map."
                    << std::endl;
          }
          return true;
        }

        // Check if the link entities exist in the physics engine
        auto parentLinkPhys =
            this->entityLinkMap.Get(_jointInfo->Data().parentLink);
        if (!parentLinkPhys)
        {
          gzwarn << "DetachableJoint's parent link entity ["
                  << _jointInfo->Data().parentLink << "] not found in link map."
                  << std::endl;
          return true;
        }

        auto childLinkEntity = _jointInfo->Data().childLink;

        // Get child link
        auto childLinkPhys = this->entityLinkMap.Get(childLinkEntity);
        if (!childLinkPhys)
        {
          gzwarn << "Failed to find joint's child link [" << childLinkEntity
                  << "]." << std::endl;
          return true;
        }

        auto childLinkDetachableJointFeature =
            this->entityLinkMap.EntityCast<DetachableJointFeatureList>(
                childLinkEntity);
        if (!childLinkDetachableJointFeature)
        {
          static bool informed{false};
          if (!informed)
          {
            gzdbg << "Attempting to create a detachable joint, but the physics"
                   << " engine doesn't support feature "
                   << "[AttachFixedJointFeature]. Detachable joints will be "
                   << "ignored." << std::endl;
            informed = true;
          }

          // Break Each call since no DetachableJoints can be processed
          return false;
        }

        const auto poseParent =
            parentLinkPhys->FrameDataRelativeToWorld().pose;
        const auto poseChild =
            childLinkDetachableJointFeature->FrameDataRelativeToWorld().pose;

        // Pose of child relative to parent
        auto poseParentChild = poseParent.inverse() * poseChild;
        auto jointPtrPhys =
            childLinkDetachableJointFeature->AttachFixedJoint(parentLinkPhys);
        if (jointPtrPhys.Valid())
        {
          // We let the joint be at the origin of the child link.
          jointPtrPhys->SetTransformFromParent(poseParentChild);

          gzdbg << "Creating detachable joint [" << _entity << "]"
                 << std::endl;
          this->entityJointMap.AddEntity(_entity, jointPtrPhys);
          this->topLevelModelMap.insert(std::make_pair(_entity,
              topLevelModel(_entity, _ecm)));
        }
        else
        {
          gzwarn << "DetachableJoint could not be created." << std::endl;
        }
        return true;
      });

  // The components are removed after each update, so we want to process all
  // components in every update.
  _ecm.Each<components::EnableContactSurfaceCustomization,
            components::Collision, components::Name>(
      [&](const Entity & _entity,
          const components::EnableContactSurfaceCustomization *_enable,
          const components::Collision */*_collision*/,
          const components::Name *_name) -> bool
      {
        const auto world = worldEntity(_entity, _ecm);
        if (_enable->Data())
        {
          if (this->customContactSurfaceEntities[world].empty())
          {
            this->EnableContactSurfaceCustomization(world);
          }
          this->customContactSurfaceEntities[world].insert(_entity);
          gzmsg << "Enabling contact surface customization for collision ["
                 << _name->Data() << "]" << std::endl;
        }
        else
        {
          if (this->customContactSurfaceEntities[world].erase(_entity) > 0)
          {
            gzmsg << "Disabling contact surface customization for collision ["
                   << _name->Data() << "]" << std::endl;
            if (this->customContactSurfaceEntities[world].empty())
            {
              this->DisableContactSurfaceCustomization(world);
            }
          }
        }
        return true;
      });
}

//////////////////////////////////////////////////
void PhysicsPrivate::CreateBatteryEntities(const EntityComponentManager &_ecm)
{
  _ecm.EachNew<components::BatterySoC>(
      [&](const Entity & _entity, const components::BatterySoC *)->bool
      {
        // Parent entity of battery is model entity
        this->entityOffMap.insert(std::make_pair(
          _ecm.ParentEntity(_entity), false));
        return true;
      });
}

//////////////////////////////////////////////////
void PhysicsPrivate::RemovePhysicsEntities(const EntityComponentManager &_ecm)
{
  // Assume the world will not be erased
  // Only removing models is supported by ign-physics right now so we only
  // remove links, joints and collisions if they are children of the removed
  // model.
  // We assume the links, joints and collisions will be removed from the
  // physics engine when the containing model gets removed so, here, we only
  // remove the entities from the gazebo entity->physics entity map.
  _ecm.EachRemoved<components::Model>(
      [&](const Entity &_entity, const components::Model *
          /* _model */) -> bool
      {
        const auto world = worldEntity(_ecm);
        // Remove model if found
        if (auto modelPtrPhys = this->entityModelMap.Get(_entity))
        {
          // Remove child links, collisions and joints first
          for (const auto &childLink :
               _ecm.ChildrenByComponents(_entity, components::Link()))
          {
            for (const auto &childCollision :
                 _ecm.ChildrenByComponents(childLink, components::Collision()))
            {
              this->entityCollisionMap.Remove(childCollision);
              this->topLevelModelMap.erase(childCollision);
              if (this->customContactSurfaceEntities[world].erase(
                childCollision))
              {
                // if this was the last collision with contact customization,
                // disable the whole feature in the physics engine
                if (this->customContactSurfaceEntities[world].empty())
                {
                  this->DisableContactSurfaceCustomization(world);
                }
              }
            }
            this->entityLinkMap.Remove(childLink);
            this->entityFreeGroupMap.Remove(childLink);
            this->topLevelModelMap.erase(childLink);
            this->staticEntities.erase(childLink);
            this->linkWorldPoses.erase(childLink);
            this->canonicalLinkModelTracker.RemoveLink(childLink);
          }

          for (const auto &childJoint :
               _ecm.ChildrenByComponents(_entity, components::Joint()))
          {
            this->entityJointMap.Remove(childJoint);
            this->topLevelModelMap.erase(childJoint);
          }

          this->entityFreeGroupMap.Remove(_entity);
          // Remove the model from the physics engine
          modelPtrPhys->Remove();
          this->entityModelMap.Remove(_entity);
          this->topLevelModelMap.erase(_entity);
          this->staticEntities.erase(_entity);
          this->modelWorldPoses.erase(_entity);
        }
        return true;
      });

  _ecm.EachRemoved<components::DetachableJoint>(
      [&](const Entity &_entity, const components::DetachableJoint *) -> bool
      {
        if (!this->entityJointMap.HasEntity(_entity))
        {
          gzwarn << "Failed to find joint [" << _entity
                  << "]." << std::endl;
          return true;
        }

        auto castEntity =
            this->entityJointMap.EntityCast<DetachableJointFeatureList>(
                _entity);
        if (!castEntity)
        {
          static bool informed{false};
          if (!informed)
          {
            gzdbg << "Attempting to detach a joint, but the physics "
                   << "engine doesn't support feature "
                   << "[DetachJointFeature]. Joint won't be detached."
                   << std::endl;
            informed = true;
          }

          // Break Each call since no DetachableJoints can be processed
          return false;
        }

        gzdbg << "Detaching joint [" << _entity << "]" << std::endl;
        castEntity->Detach();
        return true;
      });
}

//////////////////////////////////////////////////
void PhysicsPrivate::UpdatePhysics(EntityComponentManager &_ecm)
{
  IGN_PROFILE("PhysicsPrivate::UpdatePhysics");
  // Battery state
  _ecm.Each<components::BatterySoC>(
      [&](const Entity & _entity, const components::BatterySoC *_bat)
      {
        if (_bat->Data() <= 0)
          entityOffMap[_ecm.ParentEntity(_entity)] = true;
        else
          entityOffMap[_ecm.ParentEntity(_entity)] = false;
        return true;
      });

  // Handle joint state
  _ecm.Each<components::Joint, components::Name>(
      [&](const Entity &_entity, const components::Joint *,
          const components::Name *_name)
      {
        auto jointPhys = this->entityJointMap.Get(_entity);
        if (nullptr == jointPhys)
          return true;

        auto jointVelFeature =
          this->entityJointMap.EntityCast<JointVelocityCommandFeatureList>(
              _entity);

        auto jointPosLimitsFeature =
          this->entityJointMap.EntityCast<JointPositionLimitsCommandFeatureList>
              (_entity);

        auto jointVelLimitsFeature =
          this->entityJointMap.EntityCast<JointVelocityLimitsCommandFeatureList>
              (_entity);

        auto jointEffLimitsFeature =
          this->entityJointMap.EntityCast<JointEffortLimitsCommandFeatureList>(
              _entity);

        auto haltMotionComp = _ecm.Component<components::HaltMotion>(
            _ecm.ParentEntity(_entity));
        bool haltMotion = false;
        if (haltMotionComp)
        {
          haltMotion = haltMotionComp->Data();
        }

        // Model is out of battery or halt motion has been triggered.
        if (this->entityOffMap[_ecm.ParentEntity(_entity)] || haltMotion)
        {
          std::size_t nDofs = jointPhys->GetDegreesOfFreedom();
          for (std::size_t i = 0; i < nDofs; ++i)
          {
            jointPhys->SetForce(i, 0);

            // Halt motion requires the vehicle to come to a full stop,
            // while running out of battery can leave existing joint velocity
            // in place.
            if (haltMotion && jointVelFeature)
              jointVelFeature->SetVelocityCommand(i, 0);
          }
          return true;
        }

        auto posLimits = _ecm.Component<components::JointPositionLimitsCmd>(
            _entity);
        if (posLimits && !posLimits->Data().empty())
        {
          const auto& limits = posLimits->Data();

          if (limits.size() != jointPhys->GetDegreesOfFreedom())
          {
            gzwarn << "There is a mismatch in the degrees of freedom "
            << "between Joint [" << _name->Data() << "(Entity="
            << _entity << ")] and its JointPositionLimitsCmd "
            << "component. The joint has "
            << jointPhys->GetDegreesOfFreedom()
            << " while the component has "
            << limits.size() << ".\n";
          }

          if (jointPosLimitsFeature)
          {
            std::size_t nDofs = std::min(
              limits.size(),
              jointPhys->GetDegreesOfFreedom());

            for (std::size_t i = 0; i < nDofs; ++i)
            {
              jointPosLimitsFeature->SetMinPosition(i, limits[i].X());
              jointPosLimitsFeature->SetMaxPosition(i, limits[i].Y());
            }
          }
        }

        auto velLimits = _ecm.Component<components::JointVelocityLimitsCmd>(
            _entity);
        if (velLimits && !velLimits->Data().empty())
        {
          const auto& limits = velLimits->Data();

          if (limits.size() != jointPhys->GetDegreesOfFreedom())
          {
            gzwarn << "There is a mismatch in the degrees of freedom "
            << "between Joint [" << _name->Data() << "(Entity="
            << _entity << ")] and its JointVelocityLimitsCmd "
            << "component. The joint has "
            << jointPhys->GetDegreesOfFreedom()
            << " while the component has "
            << limits.size() << ".\n";
          }

          if (jointVelLimitsFeature)
          {
            std::size_t nDofs = std::min(
              limits.size(),
              jointPhys->GetDegreesOfFreedom());

            for (std::size_t i = 0; i < nDofs; ++i)
            {
              jointVelLimitsFeature->SetMinVelocity(i, limits[i].X());
              jointVelLimitsFeature->SetMaxVelocity(i, limits[i].Y());
            }
          }
        }

        auto effLimits = _ecm.Component<components::JointEffortLimitsCmd>(
            _entity);
        if (effLimits && !effLimits->Data().empty())
        {
          const auto& limits = effLimits->Data();

          if (limits.size() != jointPhys->GetDegreesOfFreedom())
          {
            gzwarn << "There is a mismatch in the degrees of freedom "
            << "between Joint [" << _name->Data() << "(Entity="
            << _entity << ")] and its JointEffortLimitsCmd "
            << "component. The joint has "
            << jointPhys->GetDegreesOfFreedom()
            << " while the component has "
            << limits.size() << ".\n";
          }

          if (jointEffLimitsFeature)
          {
            std::size_t nDofs = std::min(
              limits.size(),
              jointPhys->GetDegreesOfFreedom());

            for (std::size_t i = 0; i < nDofs; ++i)
            {
              jointEffLimitsFeature->SetMinEffort(i, limits[i].X());
              jointEffLimitsFeature->SetMaxEffort(i, limits[i].Y());
            }
          }
        }

        auto posReset = _ecm.Component<components::JointPositionReset>(
            _entity);
        auto velReset = _ecm.Component<components::JointVelocityReset>(
            _entity);

        // Reset the velocity
        if (velReset)
        {
          auto& jointVelocity = velReset->Data();

          if (jointVelocity.size() != jointPhys->GetDegreesOfFreedom())
          {
            gzwarn << "There is a mismatch in the degrees of freedom "
                    << "between Joint [" << _name->Data() << "(Entity="
                    << _entity << ")] and its JointVelocityReset "
                    << "component. The joint has "
                    << jointPhys->GetDegreesOfFreedom()
                    << " while the component has "
                    << jointVelocity.size() << ".\n";
            }

            std::size_t nDofs = std::min(
                jointVelocity.size(), jointPhys->GetDegreesOfFreedom());

            for (std::size_t i = 0; i < nDofs; ++i)
            {
              jointPhys->SetVelocity(i, jointVelocity[i]);
            }
        }

        // Reset the position
        if (posReset)
        {
          auto &jointPosition = posReset->Data();

          if (jointPosition.size() != jointPhys->GetDegreesOfFreedom())
          {
            gzwarn << "There is a mismatch in the degrees of freedom "
                    << "between Joint [" << _name->Data() << "(Entity="
                    << _entity << ")] and its JointPositionyReset "
                    << "component. The joint has "
                    << jointPhys->GetDegreesOfFreedom()
                    << " while the component has "
                    << jointPosition.size() << ".\n";
            }
            std::size_t nDofs = std::min(
                jointPosition.size(), jointPhys->GetDegreesOfFreedom());
            for (std::size_t i = 0; i < nDofs; ++i)
            {
              jointPhys->SetPosition(i, jointPosition[i]);
            }
        }

        auto force = _ecm.Component<components::JointForceCmd>(_entity);
        auto velCmd = _ecm.Component<components::JointVelocityCmd>(_entity);

        if (force)
        {
          if (force->Data().size() != jointPhys->GetDegreesOfFreedom())
          {
            gzwarn << "There is a mismatch in the degrees of freedom between "
                    << "Joint [" << _name->Data() << "(Entity=" << _entity
                    << ")] and its JointForceCmd component. The joint has "
                    << jointPhys->GetDegreesOfFreedom() << " while the "
                    << " component has " << force->Data().size() << ".\n";
          }
          std::size_t nDofs = std::min(force->Data().size(),
                                       jointPhys->GetDegreesOfFreedom());
          for (std::size_t i = 0; i < nDofs; ++i)
          {
            jointPhys->SetForce(i, force->Data()[i]);
          }
        }
        // Only set joint velocity if joint force is not set.
        // If both the cmd and reset components are found, cmd is ignored.
        else if (velCmd)
        {
          auto velocityCmd = velCmd->Data();

          if (velReset)
          {
            gzwarn << "Found both JointVelocityReset and "
                    << "JointVelocityCmd components for Joint ["
                    << _name->Data() << "(Entity=" << _entity
                    << "]). Ignoring JointVelocityCmd component."
                    << std::endl;
            return true;
          }

          if (velocityCmd.size() != jointPhys->GetDegreesOfFreedom())
          {
            gzwarn << "There is a mismatch in the degrees of freedom"
                    << " between Joint [" << _name->Data()
                    << "(Entity=" << _entity<< ")] and its "
                    << "JointVelocityCmd component. The joint has "
                    << jointPhys->GetDegreesOfFreedom()
                    << " while the component has "
                    << velocityCmd.size() << ".\n";
          }

          if (!jointVelFeature)
          {
            return true;
          }

          std::size_t nDofs = std::min(
            velocityCmd.size(),
            jointPhys->GetDegreesOfFreedom());

          for (std::size_t i = 0; i < nDofs; ++i)
          {
            jointVelFeature->SetVelocityCommand(i, velocityCmd[i]);
          }
        }

        return true;
      });

  // Link wrenches
  _ecm.Each<components::ExternalWorldWrenchCmd>(
      [&](const Entity &_entity,
          const components::ExternalWorldWrenchCmd *_wrenchComp)
      {
        if (!this->entityLinkMap.HasEntity(_entity))
        {
          gzwarn << "Failed to find link [" << _entity
                  << "]." << std::endl;
          return true;
        }

        auto linkForceFeature =
            this->entityLinkMap.EntityCast<LinkForceFeatureList>(_entity);
        if (!linkForceFeature)
        {
          static bool informed{false};
          if (!informed)
          {
            gzdbg << "Attempting to apply a wrench, but the physics "
                   << "engine doesn't support feature "
                   << "[AddLinkExternalForceTorque]. Wrench will be ignored."
                   << std::endl;
            informed = true;
          }

          // Break Each call since no ExternalWorldWrenchCmd's can be processed
          return false;
        }

        math::Vector3 force = msgs::Convert(_wrenchComp->Data().force());
        math::Vector3 torque = msgs::Convert(_wrenchComp->Data().torque());
        linkForceFeature->AddExternalForce(math::eigen3::convert(force));
        linkForceFeature->AddExternalTorque(math::eigen3::convert(torque));

        return true;
      });

  // Update model pose
  auto olderWorldPoseCmdsToRemove = std::move(this->worldPoseCmdsToRemove);
  this->worldPoseCmdsToRemove.clear();

  _ecm.Each<components::Model, components::WorldPoseCmd>(
      [&](const Entity &_entity, const components::Model *,
          const components::WorldPoseCmd *_poseCmd)
      {
        this->worldPoseCmdsToRemove.insert(_entity);

        auto modelPtrPhys = this->entityModelMap.Get(_entity);
        if (nullptr == modelPtrPhys)
          return true;

        // world pose cmd currently not supported for nested models
        if (_entity != this->topLevelModelMap[_entity])
        {
          gzerr << "Unable to set world pose for nested models."
                 << std::endl;
          return true;
        }

        // TODO(addisu) Store the free group instead of searching for it at
        // every iteration
        auto freeGroup = modelPtrPhys->FindFreeGroup();
        if (!freeGroup)
          return true;

        // Get root link offset
        const auto linkEntity =
            this->entityLinkMap.Get(freeGroup->RootLink());
        if (linkEntity == kNullEntity)
          return true;

        // set world pose of root link in freegroup
        // root link might be in a nested model so use RelativePose to get
        // its pose relative to this model
        math::Pose3d linkPose =
            this->RelativePose(_entity, linkEntity, _ecm);

        freeGroup->SetWorldPose(math::eigen3::convert(_poseCmd->Data() *
                                linkPose));

        // Process pose commands for static models here, as one-time changes
        if (this->staticEntities.find(_entity) != this->staticEntities.end())
        {
          auto worldPoseComp = _ecm.Component<components::Pose>(_entity);
          if (worldPoseComp)
          {
            auto state = worldPoseComp->SetData(_poseCmd->Data(),
                this->pose3Eql) ?
                ComponentState::OneTimeChange :
                ComponentState::NoChange;
            _ecm.SetChanged(_entity, components::Pose::typeId, state);
          }
        }

        return true;
      });

  // Remove world commands from previous iteration. We let them rotate one
  // iteration so other systems have a chance to react to them too.
  for (const Entity &entity : olderWorldPoseCmdsToRemove)
  {
    _ecm.RemoveComponent<components::WorldPoseCmd>(entity);
  }

  // Slip compliance on Collisions
  _ecm.Each<components::SlipComplianceCmd>(
      [&](const Entity &_entity,
          const components::SlipComplianceCmd *_slipCmdComp)
      {
        if (!this->entityCollisionMap.HasEntity(_entity))
        {
          gzwarn << "Failed to find shape [" << _entity << "]." << std::endl;
          return true;
        }

        auto slipComplianceShape =
            this->entityCollisionMap
                .EntityCast<FrictionPyramidSlipComplianceFeatureList>(_entity);

        if (!slipComplianceShape)
        {
          gzwarn << "Can't process Wheel Slip component, physics engine "
                  << "missing SetShapeFrictionPyramidSlipCompliance"
                  << std::endl;

          // Break Each call since no SlipCompliances can be processed
          return false;
        }

        if (_slipCmdComp->Data().size() == 2)
        {
          slipComplianceShape->SetPrimarySlipCompliance(
              _slipCmdComp->Data()[0]);
          slipComplianceShape->SetSecondarySlipCompliance(
              _slipCmdComp->Data()[1]);
        }

        return true;
      });

  // Update model angular velocity
  _ecm.Each<components::Model, components::AngularVelocityCmd>(
      [&](const Entity &_entity, const components::Model *,
          const components::AngularVelocityCmd *_angularVelocityCmd)
      {
        auto modelPtrPhys = this->entityModelMap.Get(_entity);
        if (nullptr == modelPtrPhys)
          return true;

        // angular vel cmd currently not supported for nested models
        if (_entity != this->topLevelModelMap[_entity])
        {
          gzerr << "Unable to set angular velocity for nested models."
                 << std::endl;
          return true;
        }

        auto freeGroup = modelPtrPhys->FindFreeGroup();
        if (!freeGroup)
          return true;
        this->entityFreeGroupMap.AddEntity(_entity, freeGroup);

        const components::Pose *poseComp =
            _ecm.Component<components::Pose>(_entity);
        math::Vector3d worldAngularVel = poseComp->Data().Rot() *
            _angularVelocityCmd->Data();

        auto worldAngularVelFeature =
            this->entityFreeGroupMap
                .EntityCast<WorldVelocityCommandFeatureList>(_entity);
        if (!worldAngularVelFeature)
        {
          static bool informed{false};
          if (!informed)
          {
            gzdbg << "Attempting to set model angular velocity, but the "
                   << "physics engine doesn't support velocity commands. "
                   << "Velocity won't be set."
                   << std::endl;
            informed = true;
          }
          return true;
        }

        worldAngularVelFeature->SetWorldAngularVelocity(
            math::eigen3::convert(worldAngularVel));
        return true;
      });

  // Update model linear velocity
  _ecm.Each<components::Model, components::LinearVelocityCmd>(
      [&](const Entity &_entity, const components::Model *,
          const components::LinearVelocityCmd *_linearVelocityCmd)
      {
        auto modelPtrPhys = this->entityModelMap.Get(_entity);
        if (nullptr == modelPtrPhys)
          return true;

        // linear vel cmd currently not supported for nested models
        if (_entity != this->topLevelModelMap[_entity])
        {
          gzerr << "Unable to set linear velocity for nested models."
                 << std::endl;
          return true;
        }

        auto freeGroup = modelPtrPhys->FindFreeGroup();
        if (!freeGroup)
          return true;

        this->entityFreeGroupMap.AddEntity(_entity, freeGroup);

        const components::Pose *poseComp =
            _ecm.Component<components::Pose>(_entity);
        math::Vector3d worldLinearVel = poseComp->Data().Rot() *
            _linearVelocityCmd->Data();

        auto worldLinearVelFeature =
            this->entityFreeGroupMap
                .EntityCast<WorldVelocityCommandFeatureList>(_entity);
        if (!worldLinearVelFeature)
        {
          static bool informed{false};
          if (!informed)
          {
            gzdbg << "Attempting to set model linear velocity, but the "
                   << "physics engine doesn't support velocity commands. "
                   << "Velocity won't be set."
                   << std::endl;
            informed = true;
          }
          return true;
        }

        worldLinearVelFeature->SetWorldLinearVelocity(
            math::eigen3::convert(worldLinearVel));

        return true;
      });

  // Update link angular velocity
  _ecm.Each<components::Link, components::AngularVelocityCmd>(
      [&](const Entity &_entity, const components::Link *,
          const components::AngularVelocityCmd *_angularVelocityCmd)
      {
        if (!this->entityLinkMap.HasEntity(_entity))
        {
          gzwarn << "Failed to find link [" << _entity
                  << "]." << std::endl;
          return true;
        }

        auto linkPtrPhys = this->entityLinkMap.Get(_entity);
        if (nullptr == linkPtrPhys)
          return true;

        auto freeGroup = linkPtrPhys->FindFreeGroup();
        if (!freeGroup)
          return true;
        this->entityFreeGroupMap.AddEntity(_entity, freeGroup);

        auto worldAngularVelFeature =
            this->entityFreeGroupMap
                .EntityCast<WorldVelocityCommandFeatureList>(_entity);

        if (!worldAngularVelFeature)
        {
          static bool informed{false};
          if (!informed)
          {
            gzdbg << "Attempting to set link angular velocity, but the "
                   << "physics engine doesn't support velocity commands. "
                   << "Velocity won't be set."
                   << std::endl;
            informed = true;
          }
          return true;
        }
        // velocity in world frame = world_to_model_tf * model_to_link_tf * vel
        Entity modelEntity = topLevelModel(_entity, _ecm);
        const components::Pose *modelEntityPoseComp =
            _ecm.Component<components::Pose>(modelEntity);
        math::Pose3d modelToLinkTransform = this->RelativePose(
            modelEntity, _entity, _ecm);
        math::Vector3d worldAngularVel = modelEntityPoseComp->Data().Rot()
            * modelToLinkTransform.Rot() * _angularVelocityCmd->Data();
        worldAngularVelFeature->SetWorldAngularVelocity(
            math::eigen3::convert(worldAngularVel));

        return true;
      });

  // Update link linear velocity
  _ecm.Each<components::Link, components::LinearVelocityCmd>(
      [&](const Entity &_entity, const components::Link *,
          const components::LinearVelocityCmd *_linearVelocityCmd)
      {
        if (!this->entityLinkMap.HasEntity(_entity))
        {
          gzwarn << "Failed to find link [" << _entity
                  << "]." << std::endl;
          return true;
        }

        auto linkPtrPhys = this->entityLinkMap.Get(_entity);
        if (nullptr == linkPtrPhys)
          return true;

        auto freeGroup = linkPtrPhys->FindFreeGroup();
        if (!freeGroup)
          return true;
        this->entityFreeGroupMap.AddEntity(_entity, freeGroup);

        auto worldLinearVelFeature =
            this->entityFreeGroupMap
                .EntityCast<WorldVelocityCommandFeatureList>(_entity);
        if (!worldLinearVelFeature)
        {
          static bool informed{false};
          if (!informed)
          {
            gzdbg << "Attempting to set link linear velocity, but the "
                   << "physics engine doesn't support velocity commands. "
                   << "Velocity won't be set."
                   << std::endl;
            informed = true;
          }
          return true;
        }

        // velocity in world frame = world_to_model_tf * model_to_link_tf * vel
        Entity modelEntity = topLevelModel(_entity, _ecm);
        const components::Pose *modelEntityPoseComp =
            _ecm.Component<components::Pose>(modelEntity);
        math::Pose3d modelToLinkTransform = this->RelativePose(
            modelEntity, _entity, _ecm);
        math::Vector3d worldLinearVel = modelEntityPoseComp->Data().Rot()
            * modelToLinkTransform.Rot() * _linearVelocityCmd->Data();
        worldLinearVelFeature->SetWorldLinearVelocity(
            math::eigen3::convert(worldLinearVel));

        return true;
      });


  // Populate bounding box info
  // Only compute bounding box if component exists to avoid unnecessary
  // computations
  _ecm.Each<components::Model, components::AxisAlignedBox>(
      [&](const Entity &_entity, const components::Model *,
          components::AxisAlignedBox *_bbox)
      {
        if (!this->entityModelMap.HasEntity(_entity))
        {
          gzwarn << "Failed to find model [" << _entity << "]." << std::endl;
          return true;
        }

        auto bbModel =
            this->entityModelMap.EntityCast<BoundingBoxFeatureList>(_entity);

        if (!bbModel)
        {
          static bool informed{false};
          if (!informed)
          {
            gzdbg << "Attempting to get a bounding box, but the physics "
                   << "engine doesn't support feature "
                   << "[GetModelBoundingBox]. Bounding box won't be populated."
                   << std::endl;
            informed = true;
          }

          // Break Each call since no AxisAlignedBox'es can be processed
          return false;
        }

        math::AxisAlignedBox bbox =
            math::eigen3::convert(bbModel->GetAxisAlignedBoundingBox());
        auto state = _bbox->SetData(bbox, this->axisAlignedBoxEql) ?
            ComponentState::PeriodicChange :
            ComponentState::NoChange;
        _ecm.SetChanged(_entity, components::AxisAlignedBox::typeId, state);

        return true;
      });
}  // NOLINT readability/fn_size
// TODO (azeey) Reduce size of function and remove the NOLINT above

//////////////////////////////////////////////////
void PhysicsPrivate::ResetPhysics(EntityComponentManager &_ecm)
{
  IGN_PROFILE("PhysicsPrivate::ResetPhysics");
  // Clear worldPoseCmdsToRemove because pose commands that were issued before
  // the reset will be ignored.
  this->linkWorldPoses.clear();
  this->canonicalLinkModelTracker = CanonicalLinkModelTracker();
  this->modelWorldPoses.clear();
  this->worldPoseCmdsToRemove.clear();

  this->CreatePhysicsEntities(_ecm, false);
  this->canonicalLinkModelTracker.AddAllModels(_ecm);

  // Update link pose, linear velocity, and angular velocity
  _ecm.Each<components::Link>(
      [&](const Entity &_entity, const components::Link *)
      {
        auto linkPtrPhys = this->entityLinkMap.Get(_entity);
        if (nullptr == linkPtrPhys)
        {
          gzwarn << "Failed to find link [" << _entity << "]." << std::endl;
          return true;
        }

        auto freeGroup = linkPtrPhys->FindFreeGroup();
        if (!freeGroup)
          return true;

        this->entityFreeGroupMap.AddEntity(_entity, freeGroup);

        if (freeGroup->RootLink() == linkPtrPhys)
        {
          auto linkWorldPose = worldPose(_entity, _ecm);
          freeGroup->SetWorldPose(math::eigen3::convert(linkWorldPose));
        }

        auto worldAngularVelFeature =
            this->entityFreeGroupMap
                .EntityCast<WorldVelocityCommandFeatureList>(_entity);

        if (!worldAngularVelFeature)
        {
          static bool informed{false};
          if (!informed)
          {
            gzdbg << "Attempting to reset link angular velocity, but the "
                   << "physics engine doesn't support velocity commands. "
                   << "Velocity won't be reset."
                   << std::endl;
            informed = true;
          }
          return true;
        }
        else
        {
          worldAngularVelFeature->SetWorldAngularVelocity(
              Eigen::Vector3d::Zero());
        }

        auto worldLinearVelFeature =
            this->entityFreeGroupMap
                .EntityCast<WorldVelocityCommandFeatureList>(_entity);
        if (!worldLinearVelFeature)
        {
          static bool informed{false};
          if (!informed)
          {
            gzdbg << "Attempting to set link linear velocity, but the "
                   << "physics engine doesn't support velocity commands. "
                   << "Velocity won't be set."
                   << std::endl;
            informed = true;
          }
          return true;
        }
        else
        {
          worldLinearVelFeature->SetWorldLinearVelocity(
              Eigen::Vector3d::Zero());
        }

        return true;
      });

  // Handle joint state
  _ecm.Each<components::Joint>(
      [&](const Entity &_entity, const components::Joint *)
      {
        auto jointPhys = this->entityJointMap.Get(_entity);
        if (nullptr == jointPhys)
        {
          gzwarn << "Failed to find joint [" << _entity << "]." << std::endl;
          return true;
        }

        // Assume initial joint position and velocities are zero
        // Reset the velocity
        for (std::size_t i = 0; i < jointPhys->GetDegreesOfFreedom(); ++i)
        {
          jointPhys->SetVelocity(i, 0.0);
          jointPhys->SetPosition(i, 0.0);
        }

        return true;
      });

  // Also update modelWorldPoses. This is a workaround to the problem that we
  // don't have a way to reset the physics engine and clear its internal cache
  // of link poses. In the event that a model's canonical link's pose hasn't
  // changed after reset, the parent model's world pose won't be recorded in
  // the modelWorldPoses map. If any of the model's other links have changed,
  // however, we try to look for the parent model's world pose in
  // modelWorldPoses and fail. So the workaround here is to update the world
  // poses of all models.
  _ecm.Each<components::Model>(
      [&](const Entity &_entity, const components::Model *)
      {
        this->modelWorldPoses[_entity] = sim::worldPose(_entity, _ecm);
        return true;
      });

  this->RemovePhysicsEntities(_ecm);
}

//////////////////////////////////////////////////
gz::physics::ForwardStep::Output PhysicsPrivate::Step(
    const std::chrono::steady_clock::duration &_dt)
{
  IGN_PROFILE("PhysicsPrivate::Step");
  gz::physics::ForwardStep::Input input;
  gz::physics::ForwardStep::State state;
  gz::physics::ForwardStep::Output output;

  input.Get<std::chrono::steady_clock::duration>() = _dt;

  for (const auto &world : this->entityWorldMap.Map())
  {
    world.second->Step(output, state, input);
  }

  return output;
}

//////////////////////////////////////////////////
gz::math::Pose3d PhysicsPrivate::RelativePose(const Entity &_from,
  const Entity &_to, const EntityComponentManager &_ecm) const
{
  math::Pose3d transform;

  if (_from == _to)
    return transform;

  auto currentEntity = _to;
  auto parentComp = _ecm.Component<components::ParentEntity>(_to);
  while (parentComp)
  {
    auto parentEntity = parentComp->Data();

    // get the entity pose
    auto entityPoseComp =
      _ecm.Component<components::Pose>(currentEntity);

    // update transform
    transform = entityPoseComp->Data() * transform;

    if (parentEntity == _from)
      break;

    // set current entity to parent
    currentEntity = parentEntity;

    // get entity's parent
    parentComp = _ecm.Component<components::ParentEntity>(
      parentEntity);
  }

  return transform;
}

//////////////////////////////////////////////////
std::map<Entity, physics::FrameData3d> PhysicsPrivate::ChangedLinks(
    EntityComponentManager &_ecm,
    const gz::physics::ForwardStep::Output &_updatedLinks)
{
  IGN_PROFILE("Links Frame Data");

  std::map<Entity, physics::FrameData3d> linkFrameData;

  // Check to see if the physics engine gave a list of changed poses. If not, we
  // will iterate through all of the links via the ECM to see which ones changed
  if (_updatedLinks.Has<gz::physics::ChangedWorldPoses>())
  {
    for (const auto &link :
        _updatedLinks.Query<gz::physics::ChangedWorldPoses>()->entries)
    {
      // get the gazebo entity that matches the updated physics link entity
      const auto linkPhys = this->entityLinkMap.GetPhysicsEntityPtr(link.body);
      if (nullptr == linkPhys)
      {
        gzerr << "Internal error: a physics entity ptr with an ID of ["
          << link.body << "] does not exist." << std::endl;
        continue;
      }
      auto entity = this->entityLinkMap.Get(linkPhys);
      if (entity == kNullEntity)
      {
        gzerr << "Internal error: no gazebo entity matches the physics entity "
          << "with ID [" << link.body << "]." << std::endl;
        continue;
      }

      auto frameData = linkPhys->FrameDataRelativeToWorld();
      linkFrameData[entity] = frameData;
    }
  }
  else
  {
    _ecm.Each<components::Link>(
      [&](const Entity &_entity, components::Link *) -> bool
      {
        if (this->staticEntities.find(_entity) != this->staticEntities.end() ||
            _ecm.EntityHasComponentType(_entity, components::Recreate::typeId))
        {
          return true;
        }

        // This `once` variable is here to aid in debugging, make sure to
        // remove it.
        auto linkPhys = this->entityLinkMap.Get(_entity);
        if (nullptr == linkPhys)
        {
          if (this->linkAddedToModel.find(_entity) ==
              this->linkAddedToModel.end())
          {
            gzerr << "Internal error: link [" << _entity
              << "] not in entity map" << std::endl;
          }
          return true;
        }

        auto frameData = linkPhys->FrameDataRelativeToWorld();

        // update the link pose if this is the first update,
        // or if the link pose has changed since the last update
        // (if the link pose hasn't changed, there's no need for a pose update)
        const auto worldPoseMath3d = gz::math::eigen3::convert(
            frameData.pose);
        if ((this->linkWorldPoses.find(_entity) == this->linkWorldPoses.end())
            || !this->pose3Eql(this->linkWorldPoses[_entity], worldPoseMath3d))
        {
          // cache the updated link pose to check if the link pose has changed
          // during the next iteration
          this->linkWorldPoses[_entity] = worldPoseMath3d;

          linkFrameData[_entity] = frameData;
        }

        return true;
      });
  }

  return linkFrameData;
}

//////////////////////////////////////////////////
void PhysicsPrivate::UpdateModelPose(const Entity _model,
    const Entity _canonicalLink, EntityComponentManager &_ecm,
    std::map<Entity, physics::FrameData3d> &_linkFrameData)
{
  std::optional<math::Pose3d> parentWorldPose;

  // If this model is nested, the pose of the parent model has already
  // been updated since we iterate through the modified links in
  // topological order. We expect to find the updated pose in
  // this->modelWorldPoses. If not found, this must not be nested, so this
  // model's pose component would reflect it's absolute pose.
  auto parentModelPoseIt =
    this->modelWorldPoses.find(
        _ecm.Component<components::ParentEntity>(_model)->Data());
  if (parentModelPoseIt != this->modelWorldPoses.end())
  {
    parentWorldPose = parentModelPoseIt->second;
  }

  // Given the following frame names:
  // W: World/inertial frame
  // P: Parent frame (this could be a parent model or the World frame)
  // M: This model's frame
  // L: The frame of this model's canonical link
  //
  // And the following quantities:
  // (See http://sdformat.org/tutorials?tut=specify_pose for pose
  // convention)
  // parentWorldPose (X_WP): Pose of the parent frame w.r.t the world
  // linkPoseFromModel (X_ML): Pose of the canonical link frame w.r.t the
  // model frame
  // linkWorldPose (X_WL): Pose of the canonical link w.r.t the world
  // modelWorldPose (X_WM): Pose of this model w.r.t the world
  //
  // The Pose component of this model entity stores the pose of M w.r.t P
  // (X_PM) and is calculated as
  //   X_PM = (X_WP)^-1 * X_WM
  //
  // And X_WM is calculated from X_WL, which is obtained from physics as:
  //   X_WM = X_WL * (X_ML)^-1
  auto linkPoseFromModel = this->RelativePose(_model, _canonicalLink, _ecm);
  const auto &linkWorldPose = _linkFrameData[_canonicalLink].pose;
  const auto &modelWorldPose =
      math::eigen3::convert(linkWorldPose) * linkPoseFromModel.Inverse();

  this->modelWorldPoses[_model] = modelWorldPose;

  // update model's pose
  auto modelPose = _ecm.Component<components::Pose>(_model);
  if (parentWorldPose)
  {
    *modelPose =
        components::Pose(parentWorldPose->Inverse() * modelWorldPose);
  }
  else
  {
    // This is a non-nested model and parentWorldPose would be identity
    // because it would be the pose of the parent (world) w.r.t the world.
    *modelPose = components::Pose(modelWorldPose);
  }

  _ecm.SetChanged(_model, components::Pose::typeId,
                  ComponentState::PeriodicChange);

  // once the model pose has been updated, all descendant link poses of this
  // model must be updated (whether the link actually changed pose or not)
  // since link poses are saved w.r.t. their parent model
  auto model = sim::Model(_model);
  for (const auto &childLink : model.Links(_ecm))
  {
    // skip links that are already marked as a link to be updated
    if (_linkFrameData.find(childLink) != _linkFrameData.end())
      continue;

    physics::FrameData3d childLinkFrameData;
    if (!this->GetFrameDataRelativeToWorld(childLink, childLinkFrameData))
      continue;

    _linkFrameData[childLink] = childLinkFrameData;
  }

  // since nested model poses are saved w.r.t. the nested model's parent
  // pose, we must also update any nested models that have a different
  // canonical link
  for (const auto &nestedModel : model.Models(_ecm))
  {
    auto nestedModelCanonicalLinkComp =
      _ecm.Component<components::ModelCanonicalLink>(nestedModel);
    if (!nestedModelCanonicalLinkComp)
    {
      auto staticComp = _ecm.Component<components::Static>(nestedModel);
      if (!staticComp || !staticComp->Data())
        gzerr << "Model [" << nestedModel << "] has no canonical link\n";
      continue;
    }

    auto nestedCanonicalLink = nestedModelCanonicalLinkComp->Data();

    // skip links that are already marked as a link to be updated
    if (nestedCanonicalLink == _canonicalLink ||
        _linkFrameData.find(nestedCanonicalLink) != _linkFrameData.end())
      continue;

    // mark this canonical link as one that needs to be updated so that all of
    // the models that have this canonical link are updated
    physics::FrameData3d canonicalLinkFrameData;
    if (!this->GetFrameDataRelativeToWorld(nestedCanonicalLink,
          canonicalLinkFrameData))
      continue;

    _linkFrameData[nestedCanonicalLink] = canonicalLinkFrameData;
  }
}

//////////////////////////////////////////////////
bool PhysicsPrivate::GetFrameDataRelativeToWorld(const Entity _entity,
    physics::FrameData3d &_data)
{
  auto entityPhys = this->entityLinkMap.Get(_entity);
  if (nullptr == entityPhys)
  {
    // Suppress error message if the link has just been added to the model.
    if (this->linkAddedToModel.find(_entity) == this->linkAddedToModel.end())
    {
      gzerr << "Internal error: entity [" << _entity
        << "] not in entity map" << std::endl;
    }
    return false;
  }

  _data = entityPhys->FrameDataRelativeToWorld();
  return true;
}

//////////////////////////////////////////////////
void PhysicsPrivate::UpdateSim(EntityComponentManager &_ecm,
    std::map<Entity, physics::FrameData3d> &_linkFrameData)
{
  IGN_PROFILE("PhysicsPrivate::UpdateSim");

  // Populate world components with default values
  _ecm.EachNew<components::World>(
      [&](const Entity &_entity,
        const components::World *)->bool
      {
        // If not provided by ECM, create component with values from physics if
        // those features are available
        auto collisionDetectorComp =
            _ecm.Component<components::PhysicsCollisionDetector>(_entity);
        if (!collisionDetectorComp)
        {
          auto collisionDetectorFeature =
              this->entityWorldMap.EntityCast<CollisionDetectorFeatureList>(
              _entity);
          if (collisionDetectorFeature)
          {
            _ecm.CreateComponent(_entity, components::PhysicsCollisionDetector(
                collisionDetectorFeature->GetCollisionDetector()));
          }
        }

        auto solverComp = _ecm.Component<components::PhysicsSolver>(_entity);
        if (!solverComp)
        {
          auto solverFeature =
              this->entityWorldMap.EntityCast<SolverFeatureList>(_entity);
          if (solverFeature)
          {
            _ecm.CreateComponent(_entity,
                components::PhysicsSolver(solverFeature->GetSolver()));
          }
        }

        return true;
      });

  IGN_PROFILE_BEGIN("Models");

  // make sure we have an up-to-date mapping of canonical links to their models
  this->canonicalLinkModelTracker.AddNewModels(_ecm);

  for (const auto &[linkEntity, frameData] : _linkFrameData)
  {
    // get a topological ordering of the models that have linkEntity as the
    // model's canonical link. If linkEntity isn't a canonical link for any
    // models, canonicalLinkModels will be empty
    auto canonicalLinkModels =
      this->canonicalLinkModelTracker.CanonicalLinkModels(linkEntity);

    // Update poses for all of the models that have this changed canonical link
    // (linkEntity). Since we have the models in topological order and
    // _linkFrameData stores links in topological order thanks to the ordering
    // of std::map (entity IDs are created in ascending order), this should
    // properly handle pose updates for nested models that share the same
    // canonical link.
    //
    // Nested models that don't share the same canonical link will also need to
    // be updated since these nested models have their pose saved w.r.t. their
    // parent model, which just experienced a pose update. The UpdateModelPose
    // method also handles this case.
    for (auto &modelEnt : canonicalLinkModels)
      this->UpdateModelPose(modelEnt, linkEntity, _ecm, _linkFrameData);
  }
  IGN_PROFILE_END();

  // Link poses, velocities...
  IGN_PROFILE_BEGIN("Links");
  for (const auto &[entity, frameData] : _linkFrameData)
  {
    IGN_PROFILE_BEGIN("Local pose");
    auto canonicalLink =
        _ecm.Component<components::CanonicalLink>(entity);

    const auto &worldPose = frameData.pose;
    const auto parentEntity = _ecm.ParentEntity(entity);

    if (!canonicalLink)
    {
      // Compute the relative pose of this link from the parent model
      auto parentModelPoseIt = this->modelWorldPoses.find(parentEntity);
      if (parentModelPoseIt == this->modelWorldPoses.end())
      {
        gzerr << "Internal error: parent model [" << parentEntity
              << "] does not have a world pose available for child entity["
              << entity << "]" << std::endl;
        continue;
      }
      const math::Pose3d &parentWorldPose = parentModelPoseIt->second;

      // Unlike canonical links, pose of regular links can move relative.
      // to the parent. Same for links inside nested models.
      auto pose = _ecm.Component<components::Pose>(entity);
      *pose = components::Pose(parentWorldPose.Inverse() *
                                math::eigen3::convert(worldPose));
      _ecm.SetChanged(entity, components::Pose::typeId,
          ComponentState::PeriodicChange);
    }
    IGN_PROFILE_END();

    // Populate world poses, velocities and accelerations of the link. For
    // now these components are updated only if another system has created
    // the corresponding component on the entity.
    auto worldPoseComp = _ecm.Component<components::WorldPose>(entity);
    if (worldPoseComp)
    {
      auto state =
          worldPoseComp->SetData(math::eigen3::convert(frameData.pose),
          this->pose3Eql) ?
          ComponentState::PeriodicChange :
          ComponentState::NoChange;
      _ecm.SetChanged(entity, components::WorldPose::typeId, state);
    }

    // Velocity in world coordinates
    auto worldLinVelComp =
        _ecm.Component<components::WorldLinearVelocity>(entity);
    if (worldLinVelComp)
    {
      auto state = worldLinVelComp->SetData(
            math::eigen3::convert(frameData.linearVelocity),
            this->vec3Eql) ?
            ComponentState::PeriodicChange :
            ComponentState::NoChange;
      _ecm.SetChanged(entity,
          components::WorldLinearVelocity::typeId, state);
    }

    // Angular velocity in world frame coordinates
    auto worldAngVelComp =
        _ecm.Component<components::WorldAngularVelocity>(entity);
    if (worldAngVelComp)
    {
      auto state = worldAngVelComp->SetData(
          math::eigen3::convert(frameData.angularVelocity),
          this->vec3Eql) ?
          ComponentState::PeriodicChange :
          ComponentState::NoChange;
      _ecm.SetChanged(entity,
          components::WorldAngularVelocity::typeId, state);
    }

    // Acceleration in world frame coordinates
    auto worldLinAccelComp =
        _ecm.Component<components::WorldLinearAcceleration>(entity);
    if (worldLinAccelComp)
    {
      auto state = worldLinAccelComp->SetData(
          math::eigen3::convert(frameData.linearAcceleration),
          this->vec3Eql) ?
          ComponentState::PeriodicChange :
          ComponentState::NoChange;
      _ecm.SetChanged(entity,
          components::WorldLinearAcceleration::typeId, state);
    }

    // Angular acceleration in world frame coordinates
    auto worldAngAccelComp =
        _ecm.Component<components::WorldAngularAcceleration>(entity);

    if (worldAngAccelComp)
    {
      auto state = worldAngAccelComp->SetData(
          math::eigen3::convert(frameData.angularAcceleration),
          this->vec3Eql) ?
          ComponentState::PeriodicChange :
          ComponentState::NoChange;
      _ecm.SetChanged(entity,
          components::WorldAngularAcceleration::typeId, state);
    }

    const Eigen::Matrix3d R_bs = worldPose.linear().transpose(); // NOLINT

    // Velocity in body-fixed frame coordinates
    auto bodyLinVelComp =
        _ecm.Component<components::LinearVelocity>(entity);
    if (bodyLinVelComp)
    {
      Eigen::Vector3d bodyLinVel = R_bs * frameData.linearVelocity;
      auto state =
          bodyLinVelComp->SetData(math::eigen3::convert(bodyLinVel),
          this->vec3Eql) ?
          ComponentState::PeriodicChange :
          ComponentState::NoChange;
      _ecm.SetChanged(entity, components::LinearVelocity::typeId, state);
    }

    // Angular velocity in body-fixed frame coordinates
    auto bodyAngVelComp =
        _ecm.Component<components::AngularVelocity>(entity);
    if (bodyAngVelComp)
    {
      Eigen::Vector3d bodyAngVel = R_bs * frameData.angularVelocity;
      auto state =
          bodyAngVelComp->SetData(math::eigen3::convert(bodyAngVel),
          this->vec3Eql) ?
          ComponentState::PeriodicChange :
          ComponentState::NoChange;
      _ecm.SetChanged(entity, components::AngularVelocity::typeId,
          state);
    }

    // Acceleration in body-fixed frame coordinates
    auto bodyLinAccelComp =
        _ecm.Component<components::LinearAcceleration>(entity);
    if (bodyLinAccelComp)
    {
      Eigen::Vector3d bodyLinAccel = R_bs * frameData.linearAcceleration;
      auto state =
          bodyLinAccelComp->SetData(math::eigen3::convert(bodyLinAccel),
          this->vec3Eql)?
          ComponentState::PeriodicChange :
          ComponentState::NoChange;
      _ecm.SetChanged(entity, components::LinearAcceleration::typeId,
          state);
    }

    // Angular acceleration in world frame coordinates
    auto bodyAngAccelComp =
        _ecm.Component<components::AngularAcceleration>(entity);
    if (bodyAngAccelComp)
    {
      Eigen::Vector3d bodyAngAccel = R_bs * frameData.angularAcceleration;
      auto state =
          bodyAngAccelComp->SetData(math::eigen3::convert(bodyAngAccel),
          this->vec3Eql) ?
          ComponentState::PeriodicChange :
          ComponentState::NoChange;
      _ecm.SetChanged(entity, components::AngularAcceleration::typeId,
          state);
    }
  }
  IGN_PROFILE_END();

  // pose/velocity/acceleration of non-link entities such as sensors /
  // collisions. These get updated only if another system has created
  // the component for the entity.
  // Populated components:
  // * WorldPose
  // * WorldLinearVelocity
  // * AngularVelocity
  // * LinearAcceleration

  IGN_PROFILE_BEGIN("Sensors / collisions");
  // world pose
  _ecm.Each<components::Pose, components::WorldPose,
            components::ParentEntity>(
      [&](const Entity &,
          const components::Pose *_pose, components::WorldPose *_worldPose,
          const components::ParentEntity *_parent)->bool
      {
        // check if parent entity is a link, e.g. entity is sensor / collision
        if (auto linkPhys = this->entityLinkMap.Get(_parent->Data()))
        {
          const auto entityFrameData =
              this->LinkFrameDataAtOffset(linkPhys, _pose->Data());

          *_worldPose = components::WorldPose(
              math::eigen3::convert(entityFrameData.pose));
        }

        return true;
      });

  // world linear velocity
  _ecm.Each<components::Pose, components::WorldLinearVelocity,
            components::ParentEntity>(
      [&](const Entity &,
          const components::Pose *_pose,
          components::WorldLinearVelocity *_worldLinearVel,
          const components::ParentEntity *_parent)->bool
      {
        // check if parent entity is a link, e.g. entity is sensor / collision
        if (auto linkPhys = this->entityLinkMap.Get(_parent->Data()))
        {
          const auto entityFrameData =
              this->LinkFrameDataAtOffset(linkPhys, _pose->Data());

          // set entity world linear velocity
          *_worldLinearVel = components::WorldLinearVelocity(
              math::eigen3::convert(entityFrameData.linearVelocity));
        }

        return true;
      });

  // body angular velocity
  _ecm.Each<components::Pose, components::AngularVelocity,
            components::ParentEntity>(
      [&](const Entity &,
          const components::Pose *_pose,
          components::AngularVelocity *_angularVel,
          const components::ParentEntity *_parent)->bool
      {
        // check if parent entity is a link, e.g. entity is sensor / collision
        if (auto linkPhys = this->entityLinkMap.Get(_parent->Data()))
        {
          const auto entityFrameData =
              this->LinkFrameDataAtOffset(linkPhys, _pose->Data());

          auto entityWorldPose = math::eigen3::convert(entityFrameData.pose);
          gz::math::Vector3d entityWorldAngularVel =
              math::eigen3::convert(entityFrameData.angularVelocity);

          auto entityBodyAngularVel =
              entityWorldPose.Rot().RotateVectorReverse(entityWorldAngularVel);
          *_angularVel = components::AngularVelocity(entityBodyAngularVel);
        }

        return true;
      });

  // body linear acceleration
  _ecm.Each<components::Pose, components::LinearAcceleration,
            components::ParentEntity>(
      [&](const Entity &,
          const components::Pose *_pose,
          components::LinearAcceleration *_linearAcc,
          const components::ParentEntity *_parent)->bool
      {
        if (auto linkPhys = this->entityLinkMap.Get(_parent->Data()))
        {
          const auto entityFrameData =
              this->LinkFrameDataAtOffset(linkPhys, _pose->Data());

          auto entityWorldPose = math::eigen3::convert(entityFrameData.pose);
          gz::math::Vector3d entityWorldLinearAcc =
              math::eigen3::convert(entityFrameData.linearAcceleration);

          auto entityBodyLinearAcc =
              entityWorldPose.Rot().RotateVectorReverse(entityWorldLinearAcc);
          *_linearAcc = components::LinearAcceleration(entityBodyLinearAcc);
        }

        return true;
      });
  IGN_PROFILE_END();

  // Clear reset components
  IGN_PROFILE_BEGIN("Clear / reset components");
  std::vector<Entity> entitiesPositionReset;
  _ecm.Each<components::JointPositionReset>(
      [&](const Entity &_entity, components::JointPositionReset *) -> bool
      {
        entitiesPositionReset.push_back(_entity);
        return true;
      });

  for (const auto entity : entitiesPositionReset)
  {
    _ecm.RemoveComponent<components::JointPositionReset>(entity);
  }

  std::vector<Entity> entitiesVelocityReset;
  _ecm.Each<components::JointVelocityReset>(
      [&](const Entity &_entity, components::JointVelocityReset *) -> bool
      {
        entitiesVelocityReset.push_back(_entity);
        return true;
      });

  for (const auto entity : entitiesVelocityReset)
  {
    _ecm.RemoveComponent<components::JointVelocityReset>(entity);
  }

  std::vector<Entity> entitiesCustomContactSurface;
  _ecm.Each<components::EnableContactSurfaceCustomization>(
      [&](const Entity &_entity,
      components::EnableContactSurfaceCustomization *) -> bool
      {
        entitiesCustomContactSurface.push_back(_entity);
        return true;
      });

  for (const auto entity : entitiesCustomContactSurface)
  {
    _ecm.RemoveComponent<components::EnableContactSurfaceCustomization>(entity);
  }

  // Clear pending commands
  _ecm.Each<components::JointForceCmd>(
      [&](const Entity &, components::JointForceCmd *_force) -> bool
      {
        std::fill(_force->Data().begin(), _force->Data().end(), 0.0);
        return true;
      });

  _ecm.Each<components::ExternalWorldWrenchCmd >(
      [&](const Entity &, components::ExternalWorldWrenchCmd *_wrench) -> bool
      {
        _wrench->Data().Clear();
        return true;
      });

  _ecm.Each<components::JointPositionLimitsCmd>(
      [&](const Entity &, components::JointPositionLimitsCmd *_limits) -> bool
      {
        _limits->Data().clear();
        return true;
      });

  _ecm.Each<components::JointVelocityLimitsCmd>(
      [&](const Entity &, components::JointVelocityLimitsCmd *_limits) -> bool
      {
        _limits->Data().clear();
        return true;
      });

  _ecm.Each<components::JointEffortLimitsCmd>(
      [&](const Entity &, components::JointEffortLimitsCmd *_limits) -> bool
      {
        _limits->Data().clear();
        return true;
      });

  _ecm.Each<components::JointVelocityCmd>(
      [&](const Entity &, components::JointVelocityCmd *_vel) -> bool
      {
        std::fill(_vel->Data().begin(), _vel->Data().end(), 0.0);
        return true;
      });

  _ecm.Each<components::SlipComplianceCmd>(
      [&](const Entity &, components::SlipComplianceCmd *_slip) -> bool
      {
        std::fill(_slip->Data().begin(), _slip->Data().end(), 0.0);
        return true;
      });
  IGN_PROFILE_END();

  _ecm.Each<components::AngularVelocityCmd>(
      [&](const Entity &, components::AngularVelocityCmd *_vel) -> bool
      {
        _vel->Data() = math::Vector3d::Zero;
        return true;
      });

  _ecm.Each<components::LinearVelocityCmd>(
      [&](const Entity &, components::LinearVelocityCmd *_vel) -> bool
      {
        _vel->Data() = math::Vector3d::Zero;
        return true;
      });

  // Update joint positions
  IGN_PROFILE_BEGIN("Joints");
  _ecm.Each<components::Joint, components::JointPosition>(
      [&](const Entity &_entity, components::Joint *,
          components::JointPosition *_jointPos) -> bool
      {
        if (auto jointPhys = this->entityJointMap.Get(_entity))
        {
          _jointPos->Data().resize(jointPhys->GetDegreesOfFreedom());
          for (std::size_t i = 0; i < jointPhys->GetDegreesOfFreedom(); ++i)
          {
            _jointPos->Data()[i] = jointPhys->GetPosition(i);
          }
          _ecm.SetChanged(_entity, components::JointPosition::typeId,
              ComponentState::PeriodicChange);
        }
        return true;
      });

  // Update joint Velocities
  _ecm.Each<components::Joint, components::JointVelocity>(
      [&](const Entity &_entity, components::Joint *,
          components::JointVelocity *_jointVel) -> bool
      {
        if (auto jointPhys = this->entityJointMap.Get(_entity))
        {
          _jointVel->Data().resize(jointPhys->GetDegreesOfFreedom());
          for (std::size_t i = 0; i < jointPhys->GetDegreesOfFreedom();
               ++i)
          {
            _jointVel->Data()[i] = jointPhys->GetVelocity(i);
          }
        }
        return true;
      });
  IGN_PROFILE_END();

  // Update joint transmitteds
  _ecm.Each<components::Joint, components::JointTransmittedWrench>(
      [&](const Entity &_entity, components::Joint *,
          components::JointTransmittedWrench *_wrench) -> bool
      {
        auto jointPhys =
            this->entityJointMap
                .EntityCast<JointGetTransmittedWrenchFeatureList>(_entity);
        if (jointPhys)
        {
          const auto &jointWrench = jointPhys->GetTransmittedWrench();

          msgs::Wrench wrenchData;
          msgs::Set(wrenchData.mutable_torque(),
                    math::eigen3::convert(jointWrench.torque));
          msgs::Set(wrenchData.mutable_force(),
                    math::eigen3::convert(jointWrench.force));
          const auto state =
              _wrench->SetData(wrenchData, this->wrenchEql)
                  ? ComponentState::PeriodicChange
                  : ComponentState::NoChange;
          _ecm.SetChanged(_entity, components::JointTransmittedWrench::typeId,
                          state);
        }
        else
        {
          static bool informed{false};
          if (!informed)
          {
            gzdbg
                << "Attempting to get joint transmitted wrenches, but the "
                   "physics engine doesn't support this feature. Values in the "
                   "JointTransmittedWrench component will not be meaningful."
                << std::endl;
            informed = true;
          }
        }
        return true;
      });

  // TODO(louise) Skip this if there are no collision features
  this->UpdateCollisions(_ecm);
}

//////////////////////////////////////////////////
void PhysicsPrivate::UpdateCollisions(EntityComponentManager &_ecm)
{
  IGN_PROFILE("PhysicsPrivate::UpdateCollisions");
  // Quit early if the ContactData component hasn't been created. This means
  // there are no systems that need contact information
  if (!_ecm.HasComponentType(components::ContactSensorData::typeId))
    return;

  // TODO(addisu) If systems are assumed to only have one world, we should
  // capture the world Entity in a Configure call
  Entity worldEntity = _ecm.EntityByComponents(components::World());

  if (worldEntity == kNullEntity)
  {
    gzerr << "Missing world entity.\n";
    return;
  }

  if (!this->entityWorldMap.HasEntity(worldEntity))
  {
    gzwarn << "Failed to find world [" << worldEntity << "]." << std::endl;
    return;
  }

  auto worldCollisionFeature =
      this->entityWorldMap.EntityCast<ContactFeatureList>(worldEntity);
  if (!worldCollisionFeature)
  {
    static bool informed{false};
    if (!informed)
    {
      gzdbg << "Attempting process contacts, but the physics "
             << "engine doesn't support contact features. "
             << "Contacts won't be computed."
             << std::endl;
      informed = true;
    }
    return;
  }

  // Each contact object we get from ign-physics contains the EntityPtrs of the
  // two colliding entities and other data about the contact such as the
  // position. This map groups contacts so that it is easy to query all the
  // contacts of one entity.
  using EntityContactMap = std::unordered_map<Entity,
      std::deque<const WorldShapeType::ContactPoint *>>;

  // This data structure is essentially a mapping between a pair of entities and
  // a list of pointers to their contact object. We use a map inside a map to
  // create msgs::Contact objects conveniently later on.
  std::unordered_map<Entity, EntityContactMap> entityContactMap;

  // Note that we are temporarily storing pointers to elements in this
  // ("allContacts") container. Thus, we must make sure it doesn't get destroyed
  // until the end of this function.
  auto allContacts =
      std::move(worldCollisionFeature->GetContactsFromLastStep());

  for (const auto &contactComposite : allContacts)
  {
    const auto &contact = contactComposite.Get<WorldShapeType::ContactPoint>();
    auto coll1Entity =
      this->entityCollisionMap.GetByPhysicsId(contact.collision1->EntityID());
    auto coll2Entity =
      this->entityCollisionMap.GetByPhysicsId(contact.collision2->EntityID());

    if (coll1Entity != kNullEntity && coll2Entity != kNullEntity)
    {
      entityContactMap[coll1Entity][coll2Entity].push_back(&contact);
      entityContactMap[coll2Entity][coll1Entity].push_back(&contact);
    }
  }

  // Go through each collision entity that has a ContactData component and
  // set the component value to the list of contacts that correspond to
  // the collision entity
  _ecm.Each<components::Collision, components::ContactSensorData>(
      [&](const Entity &_collEntity1, components::Collision *,
          components::ContactSensorData *_contacts) -> bool
      {
        msgs::Contacts contactsComp;
        if (entityContactMap.find(_collEntity1) == entityContactMap.end())
        {
          // Clear the last contact data
          auto state = _contacts->SetData(contactsComp,
            this->contactsEql) ?
            ComponentState::PeriodicChange :
            ComponentState::NoChange;
          _ecm.SetChanged(
            _collEntity1, components::ContactSensorData::typeId, state);
          return true;
        }

        const auto &contactMap = entityContactMap[_collEntity1];

        for (const auto &[collEntity2, contactData] : contactMap)
        {
          msgs::Contact *contactMsg = contactsComp.add_contact();
          contactMsg->mutable_collision1()->set_id(_collEntity1);
          contactMsg->mutable_collision2()->set_id(collEntity2);
          if (this->contactsEntityNames)
          {
            contactMsg->mutable_collision1()->set_name(
              removeParentScope(scopedName(_collEntity1, _ecm, "::", 0), "::"));
            contactMsg->mutable_collision2()->set_name(
              removeParentScope(scopedName(collEntity2, _ecm, "::", 0), "::"));
          }
          for (const auto &contact : contactData)
          {
            auto *position = contactMsg->add_position();
            position->set_x(contact->point.x());
            position->set_y(contact->point.y());
            position->set_z(contact->point.z());
          }
        }

        auto state = _contacts->SetData(contactsComp,
          this->contactsEql) ?
          ComponentState::PeriodicChange :
          ComponentState::NoChange;
        _ecm.SetChanged(
          _collEntity1, components::ContactSensorData::typeId, state);

        return true;
      });
}

//////////////////////////////////////////////////
physics::FrameData3d PhysicsPrivate::LinkFrameDataAtOffset(
      const LinkPtrType &_link, const math::Pose3d &_pose) const
{
  physics::FrameData3d parent;
  parent.pose = math::eigen3::convert(_pose);
  physics::RelativeFrameData3d relFrameData(_link->GetFrameID(), parent);
  return this->engine->Resolve(relFrameData, physics::FrameID::World());
}

//////////////////////////////////////////////////
void PhysicsPrivate::EnableContactSurfaceCustomization(const Entity &_world)
{
  // allow customization of contact joint surface parameters
  auto setContactPropertiesCallbackFeature =
    this->entityWorldMap.EntityCast<
      SetContactPropertiesCallbackFeatureList>(_world);
  if (!setContactPropertiesCallbackFeature)
    return;

  using Policy = physics::FeaturePolicy3d;
  using Feature = physics::SetContactPropertiesCallbackFeature;
  using FeatureList = SetContactPropertiesCallbackFeatureList;
  using GCFeature = physics::GetContactsFromLastStepFeature;
  using GCFeatureWorld = GCFeature::World<Policy, FeatureList>;
  using ContactPoint = GCFeatureWorld::ContactPoint;
  using ExtraContactData = GCFeature::ExtraContactDataT<Policy>;

  const auto callbackID = "gz::sim::systems::Physics";
  setContactPropertiesCallbackFeature->AddContactPropertiesCallback(
    callbackID,
    [this, _world](const GCFeatureWorld::Contact &_contact,
      const size_t _numContactsOnCollision,
      Feature::ContactSurfaceParams<Policy> &_params)
      {
        const auto &contact = _contact.Get<ContactPoint>();
        auto coll1Entity = this->entityCollisionMap.GetByPhysicsId(
          contact.collision1->EntityID());
        auto coll2Entity = this->entityCollisionMap.GetByPhysicsId(
          contact.collision2->EntityID());

        // check if at least one of the entities wants contact surface
        // customization
        if (this->customContactSurfaceEntities[_world].find(coll1Entity) ==
          this->customContactSurfaceEntities[_world].end() &&
          this->customContactSurfaceEntities[_world].find(coll2Entity) ==
          this->customContactSurfaceEntities[_world].end())
        {
          return;
        }

        std::optional<math::Vector3d> force;
        std::optional<math::Vector3d> normal;
        std::optional<double> depth;
        const auto* extraData = _contact.Query<ExtraContactData>();
        if (extraData != nullptr)
        {
          force = math::eigen3::convert(extraData->force);
          normal = math::eigen3::convert(extraData->normal);
          depth = extraData->depth;
        }

        // broadcast the event that we want to collect the customized
        // contact surface properties; each connected client should
        // filter in the callback to treat just the entities it knows
        this->eventManager->
          Emit<events::CollectContactSurfaceProperties>(
            coll1Entity, coll2Entity, math::eigen3::convert(contact.point),
            force, normal, depth, _numContactsOnCollision, _params);
      }
  );

  this->worldContactCallbackIDs[_world] = callbackID;

  gzmsg << "Enabled contact surface customization for world entity [" << _world
         << "]" << std::endl;
}


//////////////////////////////////////////////////
void PhysicsPrivate::DisableContactSurfaceCustomization(const Entity &_world)
{
  if (this->worldContactCallbackIDs.find(_world) ==
      this->worldContactCallbackIDs.end())
  {
    return;
  }

  auto setContactPropertiesCallbackFeature =
    this->entityWorldMap.EntityCast<
      SetContactPropertiesCallbackFeatureList>(_world);
  if (!setContactPropertiesCallbackFeature)
    return;

  setContactPropertiesCallbackFeature->
   RemoveContactPropertiesCallback(this->worldContactCallbackIDs[_world]);

  gzmsg << "Disabled contact surface customization for world entity ["
         << _world << "]" << std::endl;
}

IGNITION_ADD_PLUGIN(Physics,
                    gz::sim::System,
                    Physics::ISystemConfigure,
                    Physics::ISystemReset,
                    Physics::ISystemUpdate)

IGNITION_ADD_PLUGIN_ALIAS(Physics, "gz::sim::systems::Physics")

// TODO(CH3): Deprecated, remove on version 8
IGNITION_ADD_PLUGIN_ALIAS(Physics, "ignition::gazebo::systems::Physics")<|MERGE_RESOLUTION|>--- conflicted
+++ resolved
@@ -32,7 +32,6 @@
 #include <unordered_set>
 #include <vector>
 
-<<<<<<< HEAD
 #include <gz/common/geospatial/Dem.hh>
 #include <gz/common/geospatial/HeightmapData.hh>
 #include <gz/common/geospatial/ImageHeightmap.hh>
@@ -40,6 +39,7 @@
 #include <gz/common/Profiler.hh>
 #include <gz/common/StringUtils.hh>
 #include <gz/common/SystemPaths.hh>
+#include <gz/common/Uuid.hh>
 #include <gz/math/AxisAlignedBox.hh>
 #include <gz/math/eigen3/Conversions.hh>
 #include <gz/math/Vector3.hh>
@@ -75,49 +75,6 @@
 #include <gz/plugin/Loader.hh>
 #include <gz/plugin/PluginPtr.hh>
 #include <gz/plugin/Register.hh>
-=======
-#include <ignition/common/HeightmapData.hh>
-#include <ignition/common/ImageHeightmap.hh>
-#include <ignition/common/MeshManager.hh>
-#include <ignition/common/Profiler.hh>
-#include <ignition/common/SystemPaths.hh>
-#include <ignition/common/Uuid.hh>
-#include <ignition/math/AxisAlignedBox.hh>
-#include <ignition/math/eigen3/Conversions.hh>
-#include <ignition/math/Vector3.hh>
-#include <ignition/physics/config.hh>
-#include <ignition/physics/FeatureList.hh>
-#include <ignition/physics/FeaturePolicy.hh>
-#include <ignition/physics/heightmap/HeightmapShape.hh>
-#include <ignition/physics/RelativeQuantity.hh>
-#include <ignition/physics/RequestEngine.hh>
-
-#include <ignition/physics/BoxShape.hh>
-#include <ignition/physics/ContactProperties.hh>
-#include <ignition/physics/CylinderShape.hh>
-#include <ignition/physics/ForwardStep.hh>
-#include <ignition/physics/FrameSemantics.hh>
-#include <ignition/physics/FreeGroup.hh>
-#include <ignition/physics/FixedJoint.hh>
-#include <ignition/physics/GetContacts.hh>
-#include <ignition/physics/GetBoundingBox.hh>
-#include <ignition/physics/Joint.hh>
-#include <ignition/physics/Link.hh>
-#include <ignition/physics/RemoveEntities.hh>
-#include <ignition/physics/Shape.hh>
-#include <ignition/physics/SphereShape.hh>
-#include <ignition/physics/World.hh>
-#include <ignition/physics/mesh/MeshShape.hh>
-#include <ignition/physics/sdf/ConstructCollision.hh>
-#include <ignition/physics/sdf/ConstructJoint.hh>
-#include <ignition/physics/sdf/ConstructLink.hh>
-#include <ignition/physics/sdf/ConstructModel.hh>
-#include <ignition/physics/sdf/ConstructNestedModel.hh>
-#include <ignition/physics/sdf/ConstructWorld.hh>
-#include <ignition/plugin/Loader.hh>
-#include <ignition/plugin/PluginPtr.hh>
-#include <ignition/plugin/Register.hh>
->>>>>>> b26a5734
 
 // SDF
 #include <sdf/Collision.hh>
@@ -1420,7 +1377,7 @@
           auto polylineSdf = _geom->Data().PolylineShape();
           if (polylineSdf.empty())
           {
-            ignwarn << "Polyline geometry for collision [" << _name->Data()
+            gzwarn << "Polyline geometry for collision [" << _name->Data()
                     << "] missing polylines." << std::endl;
             return true;
           }
@@ -1432,14 +1389,14 @@
           }
 
           std::string name("POLYLINE_" + common::Uuid().String());
-          auto meshManager = ignition::common::MeshManager::Instance();
+          auto meshManager = common::MeshManager::Instance();
           meshManager->CreateExtrudedPolyline(name, vertices,
               _geom->Data().PolylineShape()[0].Height());
 
           auto polyline = meshManager->MeshByName(name);
           if (nullptr == polyline)
           {
-            ignwarn << "Failed to create polyline for collision ["
+            gzwarn << "Failed to create polyline for collision ["
                     << _name->Data() << "]." << std::endl;
             return true;
           }
@@ -1451,7 +1408,7 @@
             static bool informed{false};
             if (!informed)
             {
-              igndbg << "Attempting to process polyline geometries, but the"
+              gzdbg << "Attempting to process polyline geometries, but the"
                      << " physics engine doesn't support feature "
                      << "[AttachMeshShapeFeature]. Polylines will be ignored."
                      << std::endl;

--- conflicted
+++ resolved
@@ -41,7 +41,6 @@
 
 #include <sdf/sdf.hh>
 
-<<<<<<< HEAD
 #include "gz/sim/components/Actuators.hh"
 #include "gz/sim/components/ExternalWorldWrenchCmd.hh"
 #include "gz/sim/components/JointAxis.hh"
@@ -54,20 +53,6 @@
 #include "gz/sim/Link.hh"
 #include "gz/sim/Model.hh"
 #include "gz/sim/Util.hh"
-=======
-#include "ignition/gazebo/components/Actuators.hh"
-#include "ignition/gazebo/components/ExternalWorldWrenchCmd.hh"
-#include "ignition/gazebo/components/JointAxis.hh"
-#include "ignition/gazebo/components/JointVelocity.hh"
-#include "ignition/gazebo/components/JointVelocityCmd.hh"
-#include "ignition/gazebo/components/LinearVelocity.hh"
-#include "ignition/gazebo/components/ParentLinkName.hh"
-#include "ignition/gazebo/components/Pose.hh"
-#include "ignition/gazebo/components/Wind.hh"
-#include "ignition/gazebo/Link.hh"
-#include "ignition/gazebo/Model.hh"
-#include "ignition/gazebo/Util.hh"
->>>>>>> 216d5a51
 
 // from rotors_gazebo_plugins/include/rotors_gazebo_plugins/common.h
 /// \brief    This class can be used to apply a first order filter on a signal.
@@ -137,11 +122,7 @@
 class gz::sim::systems::MulticopterMotorModelPrivate
 {
   /// \brief Callback for actuator commands.
-<<<<<<< HEAD
-  public: void OnActuatorMsg(const gz::msgs::Actuators &_msg);
-=======
   public: void OnActuatorMsg(const msgs::Actuators &_msg);
->>>>>>> 216d5a51
 
   /// \brief Apply link forces and moments based on propeller state.
   public: void UpdateForcesAndMoments(EntityComponentManager &_ecm);
@@ -273,11 +254,7 @@
   }
   else
   {
-<<<<<<< HEAD
     gzwarn << "No robotNamespace set using entity name.\n";
-=======
-    ignwarn << "No robotNamespace set using entity name.\n";
->>>>>>> 216d5a51
     this->dataPtr->robotNamespace = this->dataPtr->model.Name(_ecm);
   }
 
@@ -395,24 +372,15 @@
   }
   else
   {
-<<<<<<< HEAD
     gzdbg << "Listening to topic: " << topic << std::endl;
-=======
-    igndbg << "Listening to topic: " << topic << std::endl;
->>>>>>> 216d5a51
   }
   this->dataPtr->node.Subscribe(topic,
       &MulticopterMotorModelPrivate::OnActuatorMsg, this->dataPtr.get());
 }
 
 //////////////////////////////////////////////////
-<<<<<<< HEAD
-void MulticopterMotorModel::PreUpdate(const gz::sim::UpdateInfo &_info,
-    gz::sim::EntityComponentManager &_ecm)
-=======
 void MulticopterMotorModel::PreUpdate(const UpdateInfo &_info,
     EntityComponentManager &_ecm)
->>>>>>> 216d5a51
 {
   GZ_PROFILE("MulticopterMotorModel::PreUpdate");
 
@@ -510,11 +478,7 @@
 
 //////////////////////////////////////////////////
 void MulticopterMotorModelPrivate::OnActuatorMsg(
-<<<<<<< HEAD
-    const gz::msgs::Actuators &_msg)
-=======
     const msgs::Actuators &_msg)
->>>>>>> 216d5a51
 {
   std::lock_guard<std::mutex> lock(this->recvdActuatorsMsgMutex);
   this->recvdActuatorsMsg = _msg;
@@ -604,13 +568,8 @@
                       realMotorVelocity * realMotorVelocity *
                       this->motorConstant;
 
-<<<<<<< HEAD
-      using Pose = gz::math::Pose3d;
-      using Vector3 = gz::math::Vector3d;
-=======
       using Pose = math::Pose3d;
       using Vector3 = math::Vector3d;
->>>>>>> 216d5a51
 
       Link link(this->linkEntity);
       const auto worldPose = link.WorldPose(_ecm);
@@ -721,13 +680,8 @@
   }
 }
 
-<<<<<<< HEAD
 GZ_ADD_PLUGIN(MulticopterMotorModel,
-                    gz::sim::System,
-=======
-IGNITION_ADD_PLUGIN(MulticopterMotorModel,
                     System,
->>>>>>> 216d5a51
                     MulticopterMotorModel::ISystemConfigure,
                     MulticopterMotorModel::ISystemPreUpdate)
 

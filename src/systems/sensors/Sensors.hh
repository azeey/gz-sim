--- conflicted
+++ resolved
@@ -60,12 +60,8 @@
 
     /// \brief Create a rendering sensor from sdf
     /// \param[in] _sdf SDF description of the sensor
-<<<<<<< HEAD
-    /// \_parentName Name of parent that the sensor is attached to
-=======
     /// \param[in] _parentName Name of parent that the sensor is attached to
     /// \return Sensor name
->>>>>>> 65265b0e
     private : std::string CreateSensor(sdf::ElementPtr _sdf,
         const std::string &_parentName);
 

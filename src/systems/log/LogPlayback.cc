--- conflicted
+++ resolved
@@ -628,24 +628,15 @@
   }
 }
 
-<<<<<<< HEAD
-GZ_ADD_PLUGIN(gz::sim::systems::LogPlayback,
-                    gz::sim::System,
-=======
-IGNITION_ADD_PLUGIN(LogPlayback,
-                    System,
->>>>>>> 216d5a51
-                    LogPlayback::ISystemConfigure,
-                    LogPlayback::ISystemReset,
-                    LogPlayback::ISystemUpdate)
-
-<<<<<<< HEAD
+GZ_ADD_PLUGIN(LogPlayback,
+              System,
+              LogPlayback::ISystemConfigure,
+              LogPlayback::ISystemReset,
+              LogPlayback::ISystemUpdate)
+
 GZ_ADD_PLUGIN_ALIAS(LogPlayback,
                           "gz::sim::systems::LogPlayback")
 
 // TODO(CH3): Deprecated, remove on version 8
 GZ_ADD_PLUGIN_ALIAS(LogPlayback,
-=======
-IGNITION_ADD_PLUGIN_ALIAS(LogPlayback,
->>>>>>> 216d5a51
                           "ignition::gazebo::systems::LogPlayback")
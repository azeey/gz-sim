/*
 * Copyright (C) 2019 Open Source Robotics Foundation
 *
 * Licensed under the Apache License, Version 2.0 (the "License");
 * you may not use this file except in compliance with the License.
 * You may obtain a copy of the License at
 *
 *     http://www.apache.org/licenses/LICENSE-2.0
 *
 * Unless required by applicable law or agreed to in writing, software
 * distributed under the License is distributed on an "AS IS" BASIS,
 * WITHOUT WARRANTIES OR CONDITIONS OF ANY KIND, either express or implied.
 * See the License for the specific language governing permissions and
 * limitations under the License.
 *
 */

#include <vector>

#include <gz/plugin/Register.hh>
#include <gz/transport/Node.hh>

#include <gz/common/Profiler.hh>

#include <sdf/Element.hh>

#include "gz/sim/components/DetachableJoint.hh"
#include "gz/sim/components/Link.hh"
#include "gz/sim/components/Model.hh"
#include "gz/sim/components/Name.hh"
#include "gz/sim/components/ParentEntity.hh"
#include "gz/sim/components/Pose.hh"
#include "gz/sim/Model.hh"
#include "gz/sim/Util.hh"

#include "DetachableJoint.hh"

using namespace gz;
using namespace sim;
using namespace systems;

/////////////////////////////////////////////////
void DetachableJoint::Configure(const Entity &_entity,
               const std::shared_ptr<const sdf::Element> &_sdf,
               EntityComponentManager &_ecm,
               EventManager &/*_eventMgr*/)
{
  this->model = Model(_entity);
  if (!this->model.Valid(_ecm))
  {
    gzerr << "DetachableJoint should be attached to a model entity. "
           << "Failed to initialize." << std::endl;
    return;
  }

  if (_sdf->HasElement("parent_link"))
  {
    auto parentLinkName = _sdf->Get<std::string>("parent_link");
    this->parentLinkEntity = this->model.LinkByName(_ecm, parentLinkName);
    if (kNullEntity == this->parentLinkEntity)
    {
      gzerr << "Link with name " << parentLinkName
             << " not found in model " << this->model.Name(_ecm)
             << ". Make sure the parameter 'parent_link' has the "
             << "correct value. Failed to initialize.\n";
      return;
    }
  }
  else
  {
    gzerr << "'parent_link' is a required parameter for DetachableJoint. "
              "Failed to initialize.\n";
    return;
  }

  if (_sdf->HasElement("child_model"))
  {
    this->childModelName = _sdf->Get<std::string>("child_model");
  }
  else
  {
    gzerr << "'child_model' is a required parameter for DetachableJoint."
              "Failed to initialize.\n";
    return;
  }

  if (_sdf->HasElement("child_link"))
  {
    this->childLinkName = _sdf->Get<std::string>("child_link");
  }
  else
  {
    gzerr << "'child_link' is a required parameter for DetachableJoint."
              "Failed to initialize.\n";
    return;
  }

  // Setup detach topic
  std::vector<std::string> detachTopics;
  if (_sdf->HasElement("detach_topic"))
  {
    detachTopics.push_back(_sdf->Get<std::string>("detach_topic"));
  }
  detachTopics.push_back("/model/" + this->model.Name(_ecm) +
      "/detachable_joint/detach");

  if (_sdf->HasElement("topic"))
  {
    if (_sdf->HasElement("detach_topic"))
    {
      if (_sdf->Get<std::string>("topic") !=
          _sdf->Get<std::string>("detach_topic"))
      {
        ignerr << "<topic> and <detach_topic> tags have different contents. "
                  "Please verify the correct string and use <detach_topic>."
               << std::endl;
      }
      else
      {
        igndbg << "Ignoring <topic> tag and using <detach_topic> tag."
                << std::endl;
      }
    }
    else
    {
      detachTopics.insert(detachTopics.begin(),
                          _sdf->Get<std::string>("topic"));
    }
  }

  this->detachTopic = validTopic(detachTopics);
  if (this->detachTopic.empty())
  {
    ignerr << "No valid detach topics for DetachableJoint could be found.\n";
    return;
  }
  igndbg << "Detach topic is: " << this->detachTopic << std::endl;

  // Setup subscriber for detach topic
  this->node.Subscribe(
      this->detachTopic, &DetachableJoint::OnDetachRequest, this);

  igndbg << "DetachableJoint subscribing to messages on "
         << "[" << this->detachTopic << "]" << std::endl;

  // Setup attach topic
  std::vector<std::string> attachTopics;
  if (_sdf->HasElement("attach_topic"))
  {
    attachTopics.push_back(_sdf->Get<std::string>("attach_topic"));
  }
  attachTopics.push_back("/model/" + this->model.Name(_ecm) +
      "/detachable_joint/attach");
  this->attachTopic = validTopic(attachTopics);
  if (this->attachTopic.empty())
  {
    ignerr << "No valid attach topics for DetachableJoint could be found.\n";
    return;
  }
  igndbg << "Attach topic is: " << this->attachTopic << std::endl;

  // Setup subscriber for attach topic
  auto msgCb = std::function<void(const transport::ProtoMsg &)>(
      [this](const auto &)
      {
        if (this->isAttached){
          igndbg << "Already attached" << std::endl;
          return;
        }
        this->attachRequested = true;
      });

  if (!this->node.Subscribe(this->attachTopic, msgCb))
  {
    ignerr << "Subscriber could not be created for [attach] topic.\n";
    return;
  }

  // Setup output topic
  std::vector<std::string> outputTopics;
  if (_sdf->HasElement("output_topic"))
  {
    outputTopics.push_back(_sdf->Get<std::string>("output_topic"));
  }

  outputTopics.push_back("/model/" + this->childModelName +
      "/detachable_joint/state");

  this->outputTopic = validTopic(outputTopics);
  if (this->outputTopic.empty())
  {
    ignerr << "No valid output topics for DetachableJoint could be found.\n";
    return;
  }
  igndbg << "Output topic is: " << this->outputTopic << std::endl;

  // Setup publisher for output topic
  this->outputPub = this->node.Advertise<ignition::msgs::StringMsg>(
      this->outputTopic);
  if (!this->outputPub)
  {
    ignerr << "Error advertising topic [" << this->outputTopic << "]"
              << std::endl;
    return;
  }

  // Supress Child Warning
  this->suppressChildWarning =
      _sdf->Get<bool>("suppress_child_warning", this->suppressChildWarning)
          .first;

  this->validConfig = true;
}

//////////////////////////////////////////////////
void DetachableJoint::PreUpdate(
  const UpdateInfo &/*_info*/,
  EntityComponentManager &_ecm)
{
<<<<<<< HEAD
  GZ_PROFILE("DetachableJoint::PreUpdate");
  if (this->validConfig && !this->initialized)
=======
  IGN_PROFILE("DetachableJoint::PreUpdate");
  // only allow attaching if child entity is detached
  if (this->validConfig && !this->isAttached)
>>>>>>> 326cef2b
  {
    // return if attach is not requested.
    if (!this->attachRequested){
      return;
    }
    // Look for the child model and link
    Entity modelEntity{kNullEntity};

    if ("__model__" == this->childModelName)
    {
      modelEntity = this->model.Entity();
    }
    else
    {
      modelEntity = _ecm.EntityByComponents(
          components::Model(), components::Name(this->childModelName));
    }
    if (kNullEntity != modelEntity)
    {
      this->childLinkEntity = _ecm.EntityByComponents(
          components::Link(), components::ParentEntity(modelEntity),
          components::Name(this->childLinkName));

      if (kNullEntity != this->childLinkEntity)
      {
        // Attach the models
        // We do this by creating a detachable joint entity.
        this->detachableJointEntity = _ecm.CreateEntity();

        _ecm.CreateComponent(
            this->detachableJointEntity,
            components::DetachableJoint({this->parentLinkEntity,
                                         this->childLinkEntity, "fixed"}));
<<<<<<< HEAD

        this->node.Subscribe(
            this->topic, &DetachableJoint::OnDetachRequest, this);

        gzmsg << "DetachableJoint subscribing to messages on "
               << "[" << this->topic << "]" << std::endl;

        this->initialized = true;
=======
        this->attachRequested = false;
        this->isAttached = true;
        this->PublishJointState(this->isAttached);
        igndbg << "Attaching entity: " << this->detachableJointEntity
               << std::endl;
>>>>>>> 326cef2b
      }
      else
      {
        gzwarn << "Child Link " << this->childLinkName
                << " could not be found.\n";
      }
    }
    else if (!this->suppressChildWarning)
    {
      gzwarn << "Child Model " << this->childModelName
              << " could not be found.\n";
    }
  }

 // only allow detaching if child entity is attached
  if (this->isAttached)
  {
    if (this->detachRequested && (kNullEntity != this->detachableJointEntity))
    {
      // Detach the models
      gzdbg << "Removing entity: " << this->detachableJointEntity << std::endl;
      _ecm.RequestRemoveEntity(this->detachableJointEntity);
      this->detachableJointEntity = kNullEntity;
      this->detachRequested = false;
      this->isAttached = false;
      this->PublishJointState(this->isAttached);
    }
  }
}

//////////////////////////////////////////////////
void DetachableJoint::PublishJointState(bool attached)
{
  ignition::msgs::StringMsg detachedStateMsg;
  if (attached)
  {
    detachedStateMsg.set_data("attached");
  }
  else
  {
    detachedStateMsg.set_data("detached");
  }
  this->outputPub.Publish(detachedStateMsg);
}

//////////////////////////////////////////////////
void DetachableJoint::OnDetachRequest(const msgs::Empty &)
{
  if (!this->isAttached){
    igndbg << "Already detached" << std::endl;
    return;
  }
  this->detachRequested = true;
}

GZ_ADD_PLUGIN(DetachableJoint,
                    System,
                    DetachableJoint::ISystemConfigure,
                    DetachableJoint::ISystemPreUpdate)

GZ_ADD_PLUGIN_ALIAS(DetachableJoint,
  "gz::sim::systems::DetachableJoint")

// TODO(CH3): Deprecated, remove on version 8
GZ_ADD_PLUGIN_ALIAS(DetachableJoint,
  "ignition::gazebo::systems::DetachableJoint")<|MERGE_RESOLUTION|>--- conflicted
+++ resolved
@@ -111,14 +111,14 @@
       if (_sdf->Get<std::string>("topic") !=
           _sdf->Get<std::string>("detach_topic"))
       {
-        ignerr << "<topic> and <detach_topic> tags have different contents. "
-                  "Please verify the correct string and use <detach_topic>."
-               << std::endl;
+        gzerr << "<topic> and <detach_topic> tags have different contents. "
+                 "Please verify the correct string and use <detach_topic>."
+              << std::endl;
       }
       else
       {
-        igndbg << "Ignoring <topic> tag and using <detach_topic> tag."
-                << std::endl;
+        gzdbg << "Ignoring <topic> tag and using <detach_topic> tag."
+              << std::endl;
       }
     }
     else
@@ -131,16 +131,16 @@
   this->detachTopic = validTopic(detachTopics);
   if (this->detachTopic.empty())
   {
-    ignerr << "No valid detach topics for DetachableJoint could be found.\n";
-    return;
-  }
-  igndbg << "Detach topic is: " << this->detachTopic << std::endl;
+    gzerr << "No valid detach topics for DetachableJoint could be found.\n";
+    return;
+  }
+  gzdbg << "Detach topic is: " << this->detachTopic << std::endl;
 
   // Setup subscriber for detach topic
   this->node.Subscribe(
       this->detachTopic, &DetachableJoint::OnDetachRequest, this);
 
-  igndbg << "DetachableJoint subscribing to messages on "
+  gzdbg << "DetachableJoint subscribing to messages on "
          << "[" << this->detachTopic << "]" << std::endl;
 
   // Setup attach topic
@@ -154,17 +154,17 @@
   this->attachTopic = validTopic(attachTopics);
   if (this->attachTopic.empty())
   {
-    ignerr << "No valid attach topics for DetachableJoint could be found.\n";
-    return;
-  }
-  igndbg << "Attach topic is: " << this->attachTopic << std::endl;
+    gzerr << "No valid attach topics for DetachableJoint could be found.\n";
+    return;
+  }
+  gzdbg << "Attach topic is: " << this->attachTopic << std::endl;
 
   // Setup subscriber for attach topic
   auto msgCb = std::function<void(const transport::ProtoMsg &)>(
       [this](const auto &)
       {
         if (this->isAttached){
-          igndbg << "Already attached" << std::endl;
+          gzdbg << "Already attached" << std::endl;
           return;
         }
         this->attachRequested = true;
@@ -172,7 +172,7 @@
 
   if (!this->node.Subscribe(this->attachTopic, msgCb))
   {
-    ignerr << "Subscriber could not be created for [attach] topic.\n";
+    gzerr << "Subscriber could not be created for [attach] topic.\n";
     return;
   }
 
@@ -189,17 +189,17 @@
   this->outputTopic = validTopic(outputTopics);
   if (this->outputTopic.empty())
   {
-    ignerr << "No valid output topics for DetachableJoint could be found.\n";
-    return;
-  }
-  igndbg << "Output topic is: " << this->outputTopic << std::endl;
+    gzerr << "No valid output topics for DetachableJoint could be found.\n";
+    return;
+  }
+  gzdbg << "Output topic is: " << this->outputTopic << std::endl;
 
   // Setup publisher for output topic
-  this->outputPub = this->node.Advertise<ignition::msgs::StringMsg>(
+  this->outputPub = this->node.Advertise<gz::msgs::StringMsg>(
       this->outputTopic);
   if (!this->outputPub)
   {
-    ignerr << "Error advertising topic [" << this->outputTopic << "]"
+    gzerr << "Error advertising topic [" << this->outputTopic << "]"
               << std::endl;
     return;
   }
@@ -217,14 +217,9 @@
   const UpdateInfo &/*_info*/,
   EntityComponentManager &_ecm)
 {
-<<<<<<< HEAD
   GZ_PROFILE("DetachableJoint::PreUpdate");
-  if (this->validConfig && !this->initialized)
-=======
-  IGN_PROFILE("DetachableJoint::PreUpdate");
   // only allow attaching if child entity is detached
   if (this->validConfig && !this->isAttached)
->>>>>>> 326cef2b
   {
     // return if attach is not requested.
     if (!this->attachRequested){
@@ -258,22 +253,11 @@
             this->detachableJointEntity,
             components::DetachableJoint({this->parentLinkEntity,
                                          this->childLinkEntity, "fixed"}));
-<<<<<<< HEAD
-
-        this->node.Subscribe(
-            this->topic, &DetachableJoint::OnDetachRequest, this);
-
-        gzmsg << "DetachableJoint subscribing to messages on "
-               << "[" << this->topic << "]" << std::endl;
-
-        this->initialized = true;
-=======
         this->attachRequested = false;
         this->isAttached = true;
         this->PublishJointState(this->isAttached);
-        igndbg << "Attaching entity: " << this->detachableJointEntity
+        gzdbg << "Attaching entity: " << this->detachableJointEntity
                << std::endl;
->>>>>>> 326cef2b
       }
       else
       {
@@ -307,7 +291,7 @@
 //////////////////////////////////////////////////
 void DetachableJoint::PublishJointState(bool attached)
 {
-  ignition::msgs::StringMsg detachedStateMsg;
+  msgs::StringMsg detachedStateMsg;
   if (attached)
   {
     detachedStateMsg.set_data("attached");
@@ -323,7 +307,7 @@
 void DetachableJoint::OnDetachRequest(const msgs::Empty &)
 {
   if (!this->isAttached){
-    igndbg << "Already detached" << std::endl;
+    gzdbg << "Already detached" << std::endl;
     return;
   }
   this->detachRequested = true;

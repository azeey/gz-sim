--- conflicted
+++ resolved
@@ -21,16 +21,12 @@
 #endif
 
 #include <google/protobuf/message.h>
-<<<<<<< HEAD
-#include <gz/msgs/double.pb.h>
-=======
 
 #ifdef _MSC_VER
 #pragma warning(pop)
 #endif
 
-#include <ignition/msgs/double.pb.h>
->>>>>>> f39bc25d
+#include <gz/msgs/double.pb.h>
 
 #include <string>
 

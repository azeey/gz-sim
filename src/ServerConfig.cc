--- conflicted
+++ resolved
@@ -709,9 +709,6 @@
     plugin.InsertContent(topicElem);
   }
 
-<<<<<<< HEAD
-  gzdbg << plugin.ToElement()->ToString("") << std::endl;
-=======
   if (this->LogRecordPeriod() > std::chrono::steady_clock::duration::zero())
   {
     sdf::ElementPtr periodElem = std::make_shared<sdf::Element>();
@@ -723,8 +720,7 @@
     plugin.InsertContent(periodElem);
   }
 
-  igndbg << plugin.ToElement()->ToString("") << std::endl;
->>>>>>> 85bab4c9
+  gzdbg << plugin.ToElement()->ToString("") << std::endl;
 
   return ServerConfig::PluginInfo(entityName,
       entityType,

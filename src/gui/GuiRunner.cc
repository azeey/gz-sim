/*
 * Copyright (C) 2019 Open Source Robotics Foundation
 *
 * Licensed under the Apache License, Version 2.0 (the "License");
 * you may not use this file except in compliance with the License.
 * You may obtain a copy of the License at
 *
 *     http://www.apache.org/licenses/LICENSE-2.0
 *
 * Unless required by applicable law or agreed to in writing, software
 * distributed under the License is distributed on an "AS IS" BASIS,
 * WITHOUT WARRANTIES OR CONDITIONS OF ANY KIND, either express or implied.
 * See the License for the specific language governing permissions and
 * limitations under the License.
 *
*/

#include <ignition/common/Console.hh>
#include <ignition/common/Profiler.hh>
#include <ignition/fuel_tools/Interface.hh>
#include <ignition/gui/Application.hh>
#include <ignition/gui/MainWindow.hh>

// Include all components so they have first-class support
#include "ignition/gazebo/components/components.hh"
#include "ignition/gazebo/Conversions.hh"
#include "ignition/gazebo/gui/GuiRunner.hh"
#include "ignition/gazebo/gui/GuiSystem.hh"

using namespace ignition;
using namespace gazebo;

/// \todo(anyone) Move to GuiRunner::Implementation when porting to v5
/// \brief Flag used to end the gUpdateThread.
static bool gRunning = false;

/// \brief Mutex to protect the plugin update.
static std::mutex gUpdateMutex;

/// \brief The plugin update thread..
static std::thread gUpdateThread;

/////////////////////////////////////////////////
GuiRunner::GuiRunner(const std::string &_worldName)
{
  this->setProperty("worldName", QString::fromStdString(_worldName));

  auto win = gui::App()->findChild<ignition::gui::MainWindow *>();
  auto winWorldNames = win->property("worldNames").toStringList();
  winWorldNames.append(QString::fromStdString(_worldName));
  win->setProperty("worldNames", winWorldNames);

  this->stateTopic = transport::TopicUtils::AsValidTopic("/world/" +
      _worldName + "/state");
  if (this->stateTopic.empty())
  {
    ignerr << "Failed to generate valid topic for world [" << _worldName << "]"
           << std::endl;
    return;
  }

  common::addFindFileURICallback([] (common::URI _uri)
  {
    return fuel_tools::fetchResource(_uri.Str());
  });

  igndbg << "Requesting initial state from [" << this->stateTopic << "]..."
         << std::endl;

  this->RequestState();

  // Periodically update the plugins
  // \todo(anyone) Move the global variables to GuiRunner::Implementation on v5
  gRunning = true;
  gUpdateThread = std::thread([&]()
  {
    while (gRunning)
    {
      {
        std::lock_guard<std::mutex> lock(gUpdateMutex);
        this->UpdatePlugins();
      }
      // This is roughly a 30Hz update rate.
      std::this_thread::sleep_for(std::chrono::milliseconds(33));
    }
  });
}

/////////////////////////////////////////////////
GuiRunner::~GuiRunner()
{
  gRunning = false;
  if (gUpdateThread.joinable())
    gUpdateThread.join();
}

/////////////////////////////////////////////////
void GuiRunner::RequestState()
{
  // set up service for async state response callback
  std::string id = std::to_string(gui::App()->applicationPid());
  std::string reqSrv =
      this->node.Options().NameSpace() + "/" + id + "/state_async";
  auto reqSrvValid = transport::TopicUtils::AsValidTopic(reqSrv);
  if (reqSrvValid.empty())
  {
    ignerr << "Failed to generate valid service [" << reqSrv << "]"
           << std::endl;
    return;
  }
  reqSrv = reqSrvValid;

  auto advertised = this->node.AdvertisedServices();
  if (std::find(advertised.begin(), advertised.end(), reqSrv) ==
      advertised.end())
  {
    if (!this->node.Advertise(reqSrv, &GuiRunner::OnStateAsyncService, this))
    {
      ignerr << "Failed to advertise [" << reqSrv << "]" << std::endl;
    }
  }

  ignition::msgs::StringMsg req;
  req.set_data(reqSrv);

  // send async state request
  this->node.Request(this->stateTopic + "_async", req);
}

/////////////////////////////////////////////////
void GuiRunner::OnPluginAdded(const QString &)
{
<<<<<<< HEAD
  auto plugin = gui::App()->PluginByName(_objectName.toStdString());
  if (!plugin)
  {
    ignerr << "Failed to get plugin [" << _objectName.toStdString()
           << "]" << std::endl;
    return;
  }

  this->RequestState();

  auto guiSystem = dynamic_cast<GuiSystem *>(plugin.get());

  // Do nothing for pure ign-gui plugins
  if (!guiSystem)
    return;

  guiSystem->Update(this->updateInfo, this->ecm);
=======
  // This function used to call Update on the plugin, but that's no longer
  // necessary. The function is left here for ABI compatibility.
>>>>>>> 59a2faf5
}

/////////////////////////////////////////////////
void GuiRunner::OnStateAsyncService(const msgs::SerializedStepMap &_res)
{
  this->OnState(_res);

  // todo(anyone) store reqSrv string in a member variable and use it here
  // and in RequestState()
  std::string id = std::to_string(gui::App()->applicationPid());
  std::string reqSrv =
      this->node.Options().NameSpace() + "/" + id + "/state_async";
  this->node.UnadvertiseSrv(reqSrv);

  // Only subscribe to periodic updates after receiving initial state
  if (this->node.SubscribedTopics().empty())
    this->node.Subscribe(this->stateTopic, &GuiRunner::OnState, this);
}

/////////////////////////////////////////////////
void GuiRunner::OnState(const msgs::SerializedStepMap &_msg)
{
  IGN_PROFILE_THREAD_NAME("GuiRunner::OnState");
  IGN_PROFILE("GuiRunner::Update");

  std::lock_guard<std::mutex> lock(gUpdateMutex);
  this->ecm.SetState(_msg.state());

  // Update all plugins
  this->updateInfo = convert<UpdateInfo>(_msg.stats());
  this->UpdatePlugins();
  this->ecm.ClearNewlyCreatedEntities();
  this->ecm.ProcessRemoveEntityRequests();
}

/////////////////////////////////////////////////
void GuiRunner::UpdatePlugins()
{
  auto plugins = gui::App()->findChildren<GuiSystem *>();
  for (auto plugin : plugins)
  {
    plugin->Update(this->updateInfo, this->ecm);
  }
  this->ecm.ClearRemovedComponents();
}<|MERGE_RESOLUTION|>--- conflicted
+++ resolved
@@ -130,28 +130,8 @@
 /////////////////////////////////////////////////
 void GuiRunner::OnPluginAdded(const QString &)
 {
-<<<<<<< HEAD
-  auto plugin = gui::App()->PluginByName(_objectName.toStdString());
-  if (!plugin)
-  {
-    ignerr << "Failed to get plugin [" << _objectName.toStdString()
-           << "]" << std::endl;
-    return;
-  }
-
-  this->RequestState();
-
-  auto guiSystem = dynamic_cast<GuiSystem *>(plugin.get());
-
-  // Do nothing for pure ign-gui plugins
-  if (!guiSystem)
-    return;
-
-  guiSystem->Update(this->updateInfo, this->ecm);
-=======
   // This function used to call Update on the plugin, but that's no longer
   // necessary. The function is left here for ABI compatibility.
->>>>>>> 59a2faf5
 }
 
 /////////////////////////////////////////////////

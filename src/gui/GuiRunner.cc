/*
 * Copyright (C) 2019 Open Source Robotics Foundation
 *
 * Licensed under the Apache License, Version 2.0 (the "License");
 * you may not use this file except in compliance with the License.
 * You may obtain a copy of the License at
 *
 *     http://www.apache.org/licenses/LICENSE-2.0
 *
 * Unless required by applicable law or agreed to in writing, software
 * distributed under the License is distributed on an "AS IS" BASIS,
 * WITHOUT WARRANTIES OR CONDITIONS OF ANY KIND, either express or implied.
 * See the License for the specific language governing permissions and
 * limitations under the License.
 *
*/

#include <ignition/common/Console.hh>
#include <ignition/common/Profiler.hh>
#include <ignition/fuel_tools/Interface.hh>
#include <ignition/gui/Application.hh>
#include <ignition/gui/MainWindow.hh>

// Include all components so they have first-class support
#include "ignition/gazebo/components/components.hh"
#include "ignition/gazebo/Conversions.hh"
#include "ignition/gazebo/gui/GuiRunner.hh"
#include "ignition/gazebo/gui/GuiSystem.hh"

using namespace ignition;
using namespace gazebo;

/// \todo(anyone) Move to GuiRunner::Implementation when porting to v5
/// \brief Flag used to end the gUpdateThread.
static bool gRunning = false;

/// \brief Mutex to protect the plugin update.
static std::mutex gUpdateMutex;

/// \brief The plugin update thread..
static std::thread gUpdateThread;

/////////////////////////////////////////////////
GuiRunner::GuiRunner(const std::string &_worldName)
{
  this->setProperty("worldName", QString::fromStdString(_worldName));

  auto win = gui::App()->findChild<ignition::gui::MainWindow *>();
  auto winWorldNames = win->property("worldNames").toStringList();
  winWorldNames.append(QString::fromStdString(_worldName));
  win->setProperty("worldNames", winWorldNames);

  this->stateTopic = transport::TopicUtils::AsValidTopic("/world/" +
      _worldName + "/state");
  if (this->stateTopic.empty())
  {
    ignerr << "Failed to generate valid topic for world [" << _worldName << "]"
           << std::endl;
    return;
  }

  common::addFindFileURICallback([] (common::URI _uri)
  {
    return fuel_tools::fetchResource(_uri.Str());
  });

  igndbg << "Requesting initial state from [" << this->stateTopic << "]..."
         << std::endl;

  this->RequestState();

  // Periodically update the plugins
  // \todo(anyone) Move the global variables to GuiRunner::Implementation on v5
  gRunning = true;
  gUpdateThread = std::thread([&]()
  {
    while (gRunning)
    {
      {
        std::lock_guard<std::mutex> lock(gUpdateMutex);
        this->UpdatePlugins();
      }
      // This is roughly a 30Hz update rate.
      std::this_thread::sleep_for(std::chrono::milliseconds(33));
    }
  });
}

/////////////////////////////////////////////////
GuiRunner::~GuiRunner()
{
  gRunning = false;
  if (gUpdateThread.joinable())
    gUpdateThread.join();
}

/////////////////////////////////////////////////
void GuiRunner::RequestState()
{
  // set up service for async state response callback
  std::string id = std::to_string(gui::App()->applicationPid());
  std::string reqSrv =
      this->node.Options().NameSpace() + "/" + id + "/state_async";
  auto reqSrvValid = transport::TopicUtils::AsValidTopic(reqSrv);
  if (reqSrvValid.empty())
  {
    ignerr << "Failed to generate valid service [" << reqSrv << "]"
           << std::endl;
    return;
  }
  reqSrv = reqSrvValid;

  auto advertised = this->node.AdvertisedServices();
  if (std::find(advertised.begin(), advertised.end(), reqSrv) ==
      advertised.end())
  {
    if (!this->node.Advertise(reqSrv, &GuiRunner::OnStateAsyncService, this))
    {
      ignerr << "Failed to advertise [" << reqSrv << "]" << std::endl;
    }
  }

  ignition::msgs::StringMsg req;
  req.set_data(reqSrv);

  // send async state request
  this->node.Request(this->stateTopic + "_async", req);
}

/////////////////////////////////////////////////
void GuiRunner::OnPluginAdded(const QString &_objectName)
{
  auto plugin = gui::App()->PluginByName(_objectName.toStdString());
  if (!plugin)
  {
    ignerr << "Failed to get plugin [" << _objectName.toStdString()
           << "]" << std::endl;
    return;
  }

<<<<<<< HEAD
  this->RequestState();
=======
  auto guiSystem = dynamic_cast<GuiSystem *>(plugin.get());

  // Do nothing for pure ign-gui plugins
  if (!guiSystem)
    return;

  guiSystem->Update(this->updateInfo, this->ecm);
>>>>>>> becec7e9
}

/////////////////////////////////////////////////
void GuiRunner::OnStateAsyncService(const msgs::SerializedStepMap &_res)
{
  this->OnState(_res);

  // todo(anyone) store reqSrv string in a member variable and use it here
  // and in RequestState()
  std::string id = std::to_string(gui::App()->applicationPid());
  std::string reqSrv =
      this->node.Options().NameSpace() + "/" + id + "/state_async";
  this->node.UnadvertiseSrv(reqSrv);

  // Only subscribe to periodic updates after receiving initial state
  if (this->node.SubscribedTopics().empty())
    this->node.Subscribe(this->stateTopic, &GuiRunner::OnState, this);
}

/////////////////////////////////////////////////
void GuiRunner::OnState(const msgs::SerializedStepMap &_msg)
{
  IGN_PROFILE_THREAD_NAME("GuiRunner::OnState");
  IGN_PROFILE("GuiRunner::Update");

  std::lock_guard<std::mutex> lock(gUpdateMutex);
  this->ecm.SetState(_msg.state());

  // Update all plugins
  this->updateInfo = convert<UpdateInfo>(_msg.stats());
  this->UpdatePlugins();
  this->ecm.ClearNewlyCreatedEntities();
  this->ecm.ProcessRemoveEntityRequests();
}

/////////////////////////////////////////////////
void GuiRunner::UpdatePlugins()
{
  auto plugins = gui::App()->findChildren<GuiSystem *>();
  for (auto plugin : plugins)
  {
    plugin->Update(this->updateInfo, this->ecm);
  }
  this->ecm.ClearRemovedComponents();
}<|MERGE_RESOLUTION|>--- conflicted
+++ resolved
@@ -138,9 +138,8 @@
     return;
   }
 
-<<<<<<< HEAD
   this->RequestState();
-=======
+
   auto guiSystem = dynamic_cast<GuiSystem *>(plugin.get());
 
   // Do nothing for pure ign-gui plugins
@@ -148,7 +147,6 @@
     return;
 
   guiSystem->Update(this->updateInfo, this->ecm);
->>>>>>> becec7e9
 }
 
 /////////////////////////////////////////////////

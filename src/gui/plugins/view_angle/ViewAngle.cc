--- conflicted
+++ resolved
@@ -59,15 +59,9 @@
     /// \brief View Control service name
     public: std::string viewControlService;
 
-<<<<<<< HEAD
-=======
     /// \brief View Control reference visual service name
     public: std::string viewControlRefVisualService;
 
-    /// \brief Move gui camera to pose service name
-    public: std::string moveToPoseService;
-
->>>>>>> 678b985f
     /// \brief gui camera pose
     public: math::Pose3d camPose;
 

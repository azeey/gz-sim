import QtQml.Models 2.2
import QtQuick 2.9
import QtQuick.Controls 1.4
import QtQuick.Controls 2.2
import QtQuick.Controls.Material 2.1
import QtQuick.Layouts 1.3
import QtQuick.Controls.Styles 1.4
import IgnGazebo 1.0 as IgnGazebo

Rectangle {
  id: entityTree
  color: "transparent"
  Layout.minimumWidth: 250
  Layout.minimumHeight: 375
  anchors.fill: parent

  /**
   * Time delay for tooltip to show, in ms
   */
  property int tooltipDelay: 500

  /**
   * Height of each item in pixels
   */
  property int itemHeight: 30

  /**
   * Color for even-numbered rows, according to current theme
   */
  property color even: (Material.theme == Material.Light) ?
    Material.color(Material.Grey, Material.Shade100) :
    Material.color(Material.Grey, Material.Shade800)

  /**
   * Color for odd-numbered rows, according to current theme
   */
  property color odd: (Material.theme == Material.Light) ?
    Material.color(Material.Grey, Material.Shade200) :
    Material.color(Material.Grey, Material.Shade900)

  TreeView {
    id: tree
    anchors.fill: parent
    model: EntityTreeModel
    selectionMode: SelectionMode.MultiSelection

    // Hacky: the sibling of listView is the background(Rectangle) of TreeView
    Component.onCompleted: {
      tree.__listView.parent.children[1].color = Material.background
    }
    Material.onThemeChanged: {
      tree.__listView.parent.children[1].color = Material.background
    }

    selection: ItemSelectionModel {
      model: EntityTreeModel
    }

    style: TreeViewStyle {
      indentation: itemHeight * 0.75

      headerDelegate: Rectangle {
        visible: false
      }

      branchDelegate: Rectangle {
        height: itemHeight
        width: itemHeight * 0.75
        color: "transparent"
        Image {
          id: icon
          sourceSize.height: itemHeight * 0.4
          sourceSize.width: itemHeight * 0.4
          fillMode: Image.Pad
          anchors.verticalCenter: parent.verticalCenter
          anchors.right: parent.right
          source: styleData.isExpanded ?
              "qrc:/Gazebo/images/minus.png" : "qrc:/Gazebo/images/plus.png"
        }
      }

      rowDelegate: Rectangle {
        visible: styleData.row !== undefined
        height: itemHeight
        color: styleData.selected ? Material.accent : (styleData.row % 2 == 0) ? even : odd
      }

      itemDelegate: Rectangle {
        id: itemDel
        color: styleData.selected ? Material.accent : (styleData.row % 2 == 0) ? even : odd
        height: itemHeight

        Image {
          id: icon
          sourceSize.height: itemHeight
          sourceSize.width: itemHeight
          fillMode: Image.PreserveAspectFit
          horizontalAlignment: Image.AlignHCenter
          verticalAlignment: Image.AlignLeft
          source: model === null || model.icon === undefined ? "" : model.icon

          ToolTip {
            visible: iconMa.containsMouse
            delay: tooltipDelay
            text: model === null || model.type === undefined ? "" : model.type
            y: icon.z - 30
            enter: null
            exit: null
          }
          MouseArea {
            id: iconMa
            anchors.fill: parent
            hoverEnabled: true
          }
        }

        Text {
          anchors.verticalCenter: parent.verticalCenter
          anchors.left: icon.right
          leftPadding: 2
          text: model === null || model.entityName === undefined ? "" : model.entityName
          color: Material.theme == Material.Light ? "black" : "white"
          font.pointSize: 12
        }

        ToolTip {
          visible: ma.containsMouse
          delay: tooltipDelay
          text: model === null || model.entity === undefined ?
              "Entity Id: ?" : "Entity Id: " + model.entity
          y: itemDel.z - 30
          enter: null
          exit: null
        }

        MouseArea {
          id: ma
          anchors.fill: parent
          hoverEnabled: true
          propagateComposedEvents: true
          onClicked: {
            if (mouse.button == Qt.RightButton) {
              var type = EntityTreeModel.EntityType(styleData.index)
              var scopedName = EntityTreeModel.ScopedName(styleData.index)
              entityContextMenu.open(scopedName, type, ma.mouseX, ma.mouseY)
            }
            else if (mouse.button == Qt.LeftButton) {
              var entity = EntityTreeModel.EntityId(styleData.index)
              EntityTree.OnEntitySelectedFromQml(entity)
              tree.selection.setCurrentIndex(styleData.index,
                  ItemSelectionModel.Select)
            }
            mouse.accepted = false
          }

          IgnGazebo.EntityContextMenu {
            id: entityContextMenu
            anchors.fill: parent
          }
        }
      }
    }

    TableViewColumn {
      role: "entityName"
      width: 300
    }
  }

  /*
   * Deselect all entities.
   */
  function deselectAllEntities() {
    tree.selection.clear()
  }

<<<<<<< HEAD
  /*
   * Callback when an entity selection comes from the C++ code.
   * For example, if it comes from the 3D window.
   */
=======
  function recurseTreeItem(_entity, itemId) {
    if (EntityTreeModel.data(itemId, 101) == _entity) {
      tree.selection.setCurrentIndex(itemId, ItemSelectionModel.Select)
      return
    }
    for (var i = 0; i < EntityTreeModel.rowCount(itemId); i++) {
      recurseTreeItem(_entity, EntityTreeModel.index(i, 0, itemId))
    }
  }

>>>>>>> 156369cc
  function onEntitySelectedFromCpp(_entity) {
    for(var i = 0; i < EntityTreeModel.rowCount(); i++) {
      var itemId = EntityTreeModel.index(i, 0)
      recurseTreeItem(_entity, itemId)
    }
  }
}<|MERGE_RESOLUTION|>--- conflicted
+++ resolved
@@ -174,12 +174,6 @@
     tree.selection.clear()
   }
 
-<<<<<<< HEAD
-  /*
-   * Callback when an entity selection comes from the C++ code.
-   * For example, if it comes from the 3D window.
-   */
-=======
   function recurseTreeItem(_entity, itemId) {
     if (EntityTreeModel.data(itemId, 101) == _entity) {
       tree.selection.setCurrentIndex(itemId, ItemSelectionModel.Select)
@@ -190,7 +184,10 @@
     }
   }
 
->>>>>>> 156369cc
+  /*
+   * Callback when an entity selection comes from the C++ code.
+   * For example, if it comes from the 3D window.
+   */
   function onEntitySelectedFromCpp(_entity) {
     for(var i = 0; i < EntityTreeModel.rowCount(); i++) {
       var itemId = EntityTreeModel.index(i, 0)

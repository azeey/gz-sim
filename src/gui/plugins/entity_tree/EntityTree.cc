/*
 * Copyright (C) 2017 Open Source Robotics Foundation
 *
 * Licensed under the Apache License, Version 2.0 (the "License");
 * you may not use this file except in compliance with the License.
 * You may obtain a copy of the License at
 *
 *     http://www.apache.org/licenses/LICENSE-2.0
 *
 * Unless required by applicable law or agreed to in writing, software
 * distributed under the License is distributed on an "AS IS" BASIS,
 * WITHOUT WARRANTIES OR CONDITIONS OF ANY KIND, either express or implied.
 * See the License for the specific language governing permissions and
 * limitations under the License.
 *
*/

#include "EntityTree.hh"

#include <algorithm>
#include <iostream>
#include <mutex>
#include <set>
#include <string>
#include <vector>

#include <gz/common/Console.hh>
#include <gz/common/MeshManager.hh>
#include <gz/common/Profiler.hh>
#include <gz/gui/Application.hh>
#include <gz/gui/GuiEvents.hh>
#include <gz/gui/MainWindow.hh>
#include <gz/plugin/Register.hh>

#include "gz/sim/components/Actor.hh"
#include "gz/sim/components/Collision.hh"
#include "gz/sim/components/Joint.hh"
#include "gz/sim/components/Level.hh"
#include "gz/sim/components/Light.hh"
#include "gz/sim/components/Link.hh"
#include "gz/sim/components/Model.hh"
#include "gz/sim/components/Name.hh"
#include "gz/sim/components/ParentEntity.hh"
#include "gz/sim/components/Performer.hh"
#include "gz/sim/components/Sensor.hh"
#include "gz/sim/components/Visual.hh"
#include "gz/sim/components/World.hh"
#include "gz/sim/gui/GuiEvents.hh"

#include "gz/sim/EntityComponentManager.hh"
#include "gz/sim/Primitives.hh"

namespace gz::sim
{
  class EntityTreePrivate
  {
    /// \brief Model holding all the current entities in the world.
    public: TreeModel treeModel;

    /// \brief True if initialized
    public: bool initialized{false};

    /// \brief World entity
    public: Entity worldEntity{kNullEntity};

    /// \brief List of new entities from a gui event
    public: std::set<Entity> newEntities;

    /// \brief List of removed entities from a gui event
    public: std::set<Entity> removedEntities;

    /// \brief Mutex to protect gui event and system upate call race conditions
    /// for newEntities and removedEntities
    public: std::mutex newRemovedEntityMutex;
  };
}

using namespace gz;
using namespace sim;

//////////////////////////////////////////////////
QString entityType(Entity _entity,
    const EntityComponentManager &_ecm)
{
  if (nullptr != _ecm.Component<components::Model>(_entity))
    return QString("model");

  if (nullptr != _ecm.Component<components::Link>(_entity))
    return QString("link");

  if (nullptr != _ecm.Component<components::Joint>(_entity))
    return QString("joint");

  if (nullptr != _ecm.Component<components::Collision>(_entity))
    return QString("collision");

  if (nullptr != _ecm.Component<components::Visual>(_entity))
    return QString("visual");

  if (nullptr != _ecm.Component<components::Light>(_entity))
    return QString("light");

  if (nullptr != _ecm.Component<components::Level>(_entity))
    return QString("level");

  if (nullptr != _ecm.Component<components::Performer>(_entity))
    return QString("performer");

  if (nullptr != _ecm.Component<components::Sensor>(_entity))
    return QString("sensor");

  if (nullptr != _ecm.Component<components::Actor>(_entity))
    return QString("actor");

  return QString();
}

/////////////////////////////////////////////////
TreeModel::TreeModel() : QStandardItemModel()
{
  qRegisterMetaType<Entity>("Entity");
}

/////////////////////////////////////////////////
void TreeModel::AddEntity(Entity _entity, const QString &_entityName,
    Entity _parentEntity, const QString &_type)
{
  GZ_PROFILE_THREAD_NAME("Qt thread");
  GZ_PROFILE("TreeModel::AddEntity");
  QStandardItem *parentItem{nullptr};

  // check if entity has already been added or not.
  // This could happen because we get new and removed entity updates from both
  // the ECM and GUI events.
  if (this->entityItems.find(_entity) != this->entityItems.end())
    return;

  // Root
  if (_parentEntity == kNullEntity)
  {
    parentItem = this->invisibleRootItem();
  }

  // Nested
  // TODO(louise) There should be a way to easily access these from
  // QStandardItemModel instead of keeping our own map
  auto item = this->entityItems.find(_parentEntity);
  if (item != this->entityItems.end())
  {
    parentItem = item->second;
  }

  if (nullptr == parentItem)
  {
    this->pendingEntities.push_back(
      {_entity, _entityName, _parentEntity, _type});
    return;
  }

  // New entity item
  auto entityItem = new QStandardItem(_entityName);
  entityItem->setData(_entityName, this->roleNames().key("entityName"));
  entityItem->setData(QString::number(_entity),
      this->roleNames().key("entity"));
  entityItem->setData(_type, this->roleNames().key("type"));

  parentItem->appendRow(entityItem);

  this->entityItems[_entity] = entityItem;

  // Check if there are pending children
  auto sep = std::partition(this->pendingEntities.begin(),
      this->pendingEntities.end(), [&_entity](const EntityInfo &_entityInfo)
      {
        return _entityInfo.parentEntity != _entity;
      });

  for (auto it = sep; it != this->pendingEntities.end(); ++it)
  {
    this->AddEntity(it->entity, it->name, it->parentEntity, it->type);
  }
  this->pendingEntities.erase(sep, this->pendingEntities.end());
}

/////////////////////////////////////////////////
void TreeModel::RemoveEntity(Entity _entity)
{
  GZ_PROFILE("TreeModel::RemoveEntity");
  QStandardItem *item{nullptr};
  auto itemIt = this->entityItems.find(_entity);
  if (itemIt != this->entityItems.end())
  {
    item = itemIt->second;
  }

  if (nullptr == item)
  {
    // See if it's pending
    auto toRemove = std::remove_if(this->pendingEntities.begin(),
        this->pendingEntities.end(), [&_entity](const EntityInfo &_entityInfo)
        {
          return _entityInfo.entity == _entity;
        });
    this->pendingEntities.erase(toRemove, this->pendingEntities.end());

    return;
  }

  // Remove all children from our custom map
  std::function<void(const QStandardItem *)> removeChildren =
      [&](const QStandardItem *_item)
  {
    for (int i = 0; i < _item->rowCount(); ++i)
    {
      auto childItem = _item->child(i);
      removeChildren(childItem);
      this->entityItems.erase(childItem->data(
          this->roleNames().key("entity")).toUInt());
    }
  };
  this->entityItems.erase(_entity);
  removeChildren(item);

  // Remove from the view
  if (nullptr == item->parent())
    this->removeRow(item->row());
  else
    item->parent()->removeRow(item->row());
}

/////////////////////////////////////////////////
QString TreeModel::EntityType(const QModelIndex &_index) const
{
  QString type;
  QStandardItem *item = this->itemFromIndex(_index);
  if (!item)
    return type;

  QVariant typeVar  = item->data(this->roleNames().key("type"));
  if (!typeVar.isValid())
    return type;

  return typeVar.toString();
}

/////////////////////////////////////////////////
QString TreeModel::ScopedName(const QModelIndex &_index) const
{
  QString scopedName;
  QModelIndex idx = _index;
  while (idx.isValid())
  {
    QVariant v = idx.data();
    if (v.isValid())
    {
      QString str = v.toString();
      if (!str.isEmpty())
      {
        scopedName = scopedName.isEmpty() ? str : str + "::" + scopedName;
      }
    }
    idx = idx.parent();
  }
  return scopedName;
}

/////////////////////////////////////////////////
Entity TreeModel::EntityId(const QModelIndex &_index) const
{
  Entity entity{kNullEntity};
  QStandardItem *item = this->itemFromIndex(_index);
  if (!item)
    return entity;

  QVariant entityVar  = item->data(this->roleNames().key("entity"));
  if (!entityVar.isValid())
    return entity;

  return entityVar.toUInt();
}

/////////////////////////////////////////////////
QHash<int, QByteArray> TreeModel::roleNames() const
{
  return {std::pair(100, "entityName"),
          std::pair(101, "entity"),
          std::pair(102, "type")};
}

/////////////////////////////////////////////////
EntityTree::EntityTree()
  : GuiSystem(), dataPtr(std::make_unique<EntityTreePrivate>())
{
  // Connect model
  gz::gui::App()->Engine()->rootContext()->setContextProperty(
     "EntityTreeModel", &this->dataPtr->treeModel);
}

/////////////////////////////////////////////////
EntityTree::~EntityTree() = default;

/////////////////////////////////////////////////
void EntityTree::LoadConfig(const tinyxml2::XMLElement *)
{
  if (this->title.empty())
    this->title = "Entity tree";

  gz::gui::App()->findChild<
      gz::gui::MainWindow *>()->installEventFilter(this);
}

//////////////////////////////////////////////////
void EntityTree::Update(const UpdateInfo &, EntityComponentManager &_ecm)
{
  GZ_PROFILE("EntityTree::Update");
  // Treat all pre-existent entities as new at startup
  if (!this->dataPtr->initialized)
  {
    _ecm.Each<components::Name>(
      [&](const Entity &_entity,
          const components::Name *_name)->bool
    {
      auto worldComp = _ecm.Component<components::World>(_entity);
      if (worldComp)
      {
        this->dataPtr->worldEntity = _entity;

        // Skipping the world for now to keep the tree shallow
        return true;
      }

      // Parent
      Entity parentEntity{kNullEntity};

      auto parentComp = _ecm.Component<components::ParentEntity>(_entity);
      if (parentComp)
      {
        parentEntity = parentComp->Data();
      }

      // World children are top-level
      if (this->dataPtr->worldEntity != kNullEntity &&
          parentEntity == this->dataPtr->worldEntity)
      {
        parentEntity = kNullEntity;
      }

      QMetaObject::invokeMethod(&this->dataPtr->treeModel, "AddEntity",
          Qt::QueuedConnection,
          Q_ARG(Entity, _entity),
          Q_ARG(QString, QString::fromStdString(_name->Data())),
          Q_ARG(Entity, parentEntity),
          Q_ARG(QString, entityType(_entity, _ecm)));
      return true;
    });

    if (this->dataPtr->worldEntity != kNullEntity)
      this->dataPtr->initialized = true;
  }
  else
  {
    // Requiring a parent entity because we're not adding the world, which is
    // parentless, to the tree
    _ecm.EachNew<components::Name, components::ParentEntity>(
      [&](const Entity &_entity,
          const components::Name *_name,
          const components::ParentEntity *_parentEntity)->bool
    {
      auto parentEntity = _parentEntity->Data();

      // World children are top-level
      if (this->dataPtr->worldEntity != kNullEntity &&
          parentEntity == this->dataPtr->worldEntity)
      {
        parentEntity = kNullEntity;
      }

      QMetaObject::invokeMethod(&this->dataPtr->treeModel, "AddEntity",
          Qt::QueuedConnection,
          Q_ARG(Entity, _entity),
          Q_ARG(QString, QString::fromStdString(_name->Data())),
          Q_ARG(Entity, parentEntity),
          Q_ARG(QString, entityType(_entity, _ecm)));
      return true;
    });
  }

  _ecm.EachRemoved<components::Name>(
    [&](const Entity &_entity,
        const components::Name *)->bool
  {
    QMetaObject::invokeMethod(&this->dataPtr->treeModel, "RemoveEntity",
        Qt::QueuedConnection,
        Q_ARG(Entity, _entity));
    return true;
  });

  {
    // update the entity tree with new/removed entities from gui events
    std::lock_guard<std::mutex> lock(this->dataPtr->newRemovedEntityMutex);

    for (auto entity : this->dataPtr->newEntities)
    {
      // make sure the entity to be added has a name and parent
      auto nameComp = _ecm.Component<components::Name>(entity);
      if (!nameComp)
      {
        gzerr << "Could not add entity [" << entity << "] to the entity tree "
               << "because it does not have a name component.\n";
        continue;
      }
      auto parentComp = _ecm.Component<components::ParentEntity>(entity);
      if (!parentComp)
      {
        gzerr << "Could not add entity [" << entity << "] to the entity tree "
               << "because it does not have a parent entity component.\n";
        continue;
      }

      // World children are top-level
      auto parentEntity = parentComp->Data();
      if (this->dataPtr->worldEntity != kNullEntity &&
          parentEntity == this->dataPtr->worldEntity)
      {
        parentEntity = kNullEntity;
      }

      QMetaObject::invokeMethod(&this->dataPtr->treeModel, "AddEntity",
          Qt::QueuedConnection,
          Q_ARG(Entity, entity),
          Q_ARG(QString, QString::fromStdString(nameComp->Data())),
          Q_ARG(Entity, parentEntity),
          Q_ARG(QString, entityType(entity, _ecm)));
    }

    for (auto entity : this->dataPtr->removedEntities)
    {
      QMetaObject::invokeMethod(&this->dataPtr->treeModel, "RemoveEntity",
          Qt::QueuedConnection,
          Q_ARG(Entity, entity));
    }

    this->dataPtr->newEntities.clear();
    this->dataPtr->removedEntities.clear();
  }
}

/////////////////////////////////////////////////
void EntityTree::OnEntitySelectedFromQml(Entity _entity)
{
  std::vector<Entity> entitySet {_entity};
  gui::events::EntitiesSelected event(entitySet, true);
  gz::gui::App()->sendEvent(
      gz::gui::App()->findChild<gz::gui::MainWindow *>(),
      &event);
}

/////////////////////////////////////////////////
void EntityTree::DeselectAllEntities()
{
  gui::events::DeselectAllEntities event(true);
  gz::gui::App()->sendEvent(
      gz::gui::App()->findChild<gz::gui::MainWindow *>(),
      &event);
}

/////////////////////////////////////////////////
void EntityTree::OnInsertEntity(const QString &_type)
{
  std::string modelSdfString = getPrimitive(_type.toStdString());
  gz::gui::events::SpawnFromDescription event(modelSdfString);
  gz::gui::App()->sendEvent(
      gz::gui::App()->findChild<gz::gui::MainWindow *>(),
      &event);
}

/////////////////////////////////////////////////
void EntityTree::OnLoadMesh(const QString &_mesh)
{
  std::string meshStr = _mesh.toStdString();
  if (QUrl(_mesh).isLocalFile())
  {
    // mesh to sdf model
    common::rtrim(meshStr);

    if (!common::MeshManager::Instance()->IsValidFilename(meshStr))
    {
      QString errTxt = QString::fromStdString("Invalid URI: " + meshStr +
        "\nOnly mesh file types DAE, OBJ, and STL are supported.");
      return;
    }

    std::string filename = common::basename(meshStr);
    std::vector<std::string> splitName = common::split(filename, ".");

    std::string sdf = "<?xml version='1.0'?>"
      "<sdf version='" + std::string(SDF_PROTOCOL_VERSION) + "'>"
        "<model name='" + splitName[0] + "'>"
          "<link name='link'>"
            "<visual name='visual'>"
              "<geometry>"
                "<mesh>"
                  "<uri>" + meshStr + "</uri>"
                "</mesh>"
              "</geometry>"
            "</visual>"
            "<collision name='collision'>"
              "<geometry>"
                "<mesh>"
                  "<uri>" + meshStr + "</uri>"
                "</mesh>"
              "</geometry>"
            "</collision>"
          "</link>"
        "</model>"
      "</sdf>";

    gz::gui::events::SpawnFromDescription event(sdf);
    gz::gui::App()->sendEvent(
        gz::gui::App()->findChild<gz::gui::MainWindow *>(),
        &event);

  }
}

/////////////////////////////////////////////////
bool EntityTree::eventFilter(QObject *_obj, QEvent *_event)
{
<<<<<<< HEAD
  if (_event->type() == gz::sim::gui::events::EntitiesSelected::kType)
=======
  if (_event->type() == gui::events::EntitiesSelected::kType)
>>>>>>> 216d5a51
  {
    auto selectedEvent =
        reinterpret_cast<gui::events::EntitiesSelected *>(_event);
    if (selectedEvent && !selectedEvent->Data().empty())
    {
      for (const auto &entity : selectedEvent->Data())
      {
        if (entity == kNullEntity)
          continue;

        QMetaObject::invokeMethod(this->PluginItem(), "onEntitySelectedFromCpp",
            Qt::QueuedConnection, Q_ARG(QVariant,
            QVariant(static_cast<qulonglong>(entity))));
      }
    }
  }
  else if (_event->type() ==
<<<<<<< HEAD
           gz::sim::gui::events::DeselectAllEntities::kType)
=======
           gui::events::DeselectAllEntities::kType)
>>>>>>> 216d5a51
  {
    auto deselectAllEvent =
        reinterpret_cast<gui::events::DeselectAllEntities *>(_event);
    if (deselectAllEvent)
    {
      QMetaObject::invokeMethod(this->PluginItem(), "deselectAllEntities",
          Qt::QueuedConnection);
    }
  }
  else if (_event->type() ==
           gz::sim::gui::events::GuiNewRemovedEntities::kType)
  {
    std::lock_guard<std::mutex> lock(this->dataPtr->newRemovedEntityMutex);
    auto addedRemovedEvent =
        reinterpret_cast<gui::events::GuiNewRemovedEntities *>(_event);
    if (addedRemovedEvent)
    {
      // TODO(chapulina) Make these entities visually different from entities
      // created from the server.
      for (auto entity : addedRemovedEvent->NewEntities())
        this->dataPtr->newEntities.insert(entity);

      for (auto entity : addedRemovedEvent->RemovedEntities())
        this->dataPtr->removedEntities.insert(entity);
    }
  }

  // Standard event processing
  return QObject::eventFilter(_obj, _event);
}

// Register this plugin
<<<<<<< HEAD
GZ_ADD_PLUGIN(gz::sim::EntityTree,
                    gz::gui::Plugin)
=======
IGNITION_ADD_PLUGIN(EntityTree,
                    ignition::gui::Plugin)
>>>>>>> 216d5a51
<|MERGE_RESOLUTION|>--- conflicted
+++ resolved
@@ -526,11 +526,7 @@
 /////////////////////////////////////////////////
 bool EntityTree::eventFilter(QObject *_obj, QEvent *_event)
 {
-<<<<<<< HEAD
-  if (_event->type() == gz::sim::gui::events::EntitiesSelected::kType)
-=======
   if (_event->type() == gui::events::EntitiesSelected::kType)
->>>>>>> 216d5a51
   {
     auto selectedEvent =
         reinterpret_cast<gui::events::EntitiesSelected *>(_event);
@@ -548,11 +544,7 @@
     }
   }
   else if (_event->type() ==
-<<<<<<< HEAD
-           gz::sim::gui::events::DeselectAllEntities::kType)
-=======
            gui::events::DeselectAllEntities::kType)
->>>>>>> 216d5a51
   {
     auto deselectAllEvent =
         reinterpret_cast<gui::events::DeselectAllEntities *>(_event);
@@ -585,10 +577,5 @@
 }
 
 // Register this plugin
-<<<<<<< HEAD
-GZ_ADD_PLUGIN(gz::sim::EntityTree,
-                    gz::gui::Plugin)
-=======
-IGNITION_ADD_PLUGIN(EntityTree,
-                    ignition::gui::Plugin)
->>>>>>> 216d5a51
+GZ_ADD_PLUGIN(EntityTree,
+              gz::gui::Plugin)
--- conflicted
+++ resolved
@@ -102,22 +102,8 @@
   }
 
   Component {
-<<<<<<< HEAD
-    id: spinBoxMaterialColor
-    GzSpinBox {
-      id: writableSpin
-      value: writableSpin.activeFocus ? writableSpin.value : numberValue
-      minimumValue: 0
-      maximumValue: 255
-      decimals: 0
-      onEditingFinished: {
-        // sending empty params to not open color dialog
-        sendMaterialColor("", Qt.rgba(0, 0, 0, 0))
-      }
-=======
     id: gzcolor
     GzColor {
->>>>>>> 85bab4c9
     }
   }
 

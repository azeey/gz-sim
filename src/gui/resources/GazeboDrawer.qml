/*
 * Copyright (C) 2018 Open Source Robotics Foundation
 *
 * Licensed under the Apache License, Version 2.0 (the "License");
 * you may not use this file except in compliance with the License.
 * You may obtain a copy of the License at
 *
 *     http://www.apache.org/licenses/LICENSE-2.0
 *
 * Unless required by applicable law or agreed to in writing, software
 * distributed under the License is distributed on an "AS IS" BASIS,
 * WITHOUT WARRANTIES OR CONDITIONS OF ANY KIND, either express or implied.
 * See the License for the specific language governing permissions and
 * limitations under the License.
 *
*/
import QtQuick 2.9
import QtQuick.Controls 2.2
import QtQuick.Controls.Material 2.1
import QtQuick.Dialogs 1.1
import QtQuick.Layouts 1.3

/**
 * Custom drawer
 */
Rectangle {
  id: customDrawer
  anchors.fill: parent
  color: Material.background

  // Regex that matches a file:/// style absolute path, with a sdf extension
  property var fileValidator: /^file:\/\/(\/.+)+\.sdf$/;

  property bool lastSaveSuccess: false

  QtObject {
    id: sdfGenConfig
    property bool expandIncludeTags
    property bool saveFuelModelVersion
  }

  /**
   * Callback for list items
   */
  function onAction(_action) {
    switch(_action) {
      // Handle custom actions
      case "newWorld":
        TmpIface.OnNewWorld();
        break
      case "saveWorld":
        if (lastSaveSuccess)
          GuiFileHandler.SaveWorldAs(saveWorldFileText.text, sdfGenConfig)
        else
          sdfGenConfigDialog.open();
        break
      case "saveWorldAs":
        sdfGenConfigDialog.open();
        break
      case "loadWorld":
        loadWorldDialog.open();
        break
      case "aboutDialog":
        aboutDialog.open();
        break
      // Forward others to default drawer
      default:
        parent.onAction(_action);
        break
    }
  }

  ListModel {
    id: drawerModel

    // Custom action which calls custom C++ code
    /*ListElement {
      title: "New world"
      actionElement: "newWorld"
      type: "world"
    }
    ListElement {
      title: "Load world"
      actionElement: "loadWorld"
      type: "world"
    }*/
    ListElement {
      title: "Save world"
      actionElement: "saveWorld"
      enabled: false
      type: "world"
    }
    ListElement {
      title: "Save world as..."
      actionElement: "saveWorldAs"
      type: "world"
    }

    // Actions provided by Ignition GUI, with custom titles
    ListElement {
      title: "Load client configuration"
      actionElement: "loadConfig"
    }
    ListElement {
      title: "Save client configuration"
      actionElement: "saveConfig"
    }
    ListElement {
      title: "Save client configuration as"
      actionElement: "saveConfigAs"
    }
    ListElement {
      title: "Style settings"
      actionElement: "styleSettings"
<<<<<<< HEAD
=======
    }
    ListElement {
      title: "About"
      actionElement: "aboutDialog"
>>>>>>> 87b2f4ba
    }
    ListElement {
      title: "Quit"
      actionElement: "close"
    }
  }

  ListView {
    id: listView
    anchors.fill: parent

    delegate: ItemDelegate {
      width: parent.width
      text: title
      highlighted: ListView.isCurrentItem
      onClicked: {
        customDrawer.onAction(actionElement);
        customDrawer.parent.closeDrawer();
      }
    }

    model: drawerModel

    ScrollIndicator.vertical: ScrollIndicator { }
  }

  /**
   * Load world dialog
   */
  FileDialog {
    id: loadWorldDialog
    title: "Load world"
    folder: shortcuts.home
    nameFilters: [ "World files (*.world, *.sdf)" ]
    selectMultiple: false
    selectExisting: true
    onAccepted: {
      TmpIface.OnLoadWorld(fileUrl)
    }
  }

  /**
   * Save world dialog
   */
  FileDialog {
    id: saveWorldDialog
    title: "Save world"
    folder: shortcuts.home
    nameFilters: [ "World files (*.sdf)" ]
    selectMultiple: false
    selectExisting: false
    onAccepted: {
      saveWorldFileText.text = fileUrl;
    }
  }

  /**
   * About dialog
   */
  Dialog {
    id: aboutDialog
    title: "Ignition Gazebo"

    modal: true
    focus: true
    parent: ApplicationWindow.overlay
    width: parent.width / 3 > 500 ? 500 : parent.width / 3
    x: (parent.width - width) / 2
    y: (parent.height - height) / 2
    closePolicy: Popup.CloseOnEscape
    standardButtons: StandardButton.Ok

    Text {
      anchors.fill: parent
      id: aboutMessage
      wrapMode: Text.Wrap
      verticalAlignment: Text.AlignVCenter
      color: Material.theme == Material.Light ? "black" : "white"
      textFormat: Text.RichText
      text: AboutDialogHandler.getVersionInformation()
      onLinkActivated: AboutDialogHandler.openURL(link)
    }
  }

  /**
   * Dialog with configurations for SDF generation
   */
  Dialog {
    id: sdfGenConfigDialog
    modal: true
    focus: true
    title: "File save options"
    parent: ApplicationWindow.overlay
    x: (parent.width - width) / 2
    y: (parent.height - height) / 2
    closePolicy: Popup.CloseOnEscape
    onAccepted: {
      GuiFileHandler.SaveWorldAs(saveWorldFileText.text, sdfGenConfig);
    }
    Component.onCompleted: {
      dialogButtons.standardButton(Dialog.Ok).enabled = false
    }
    footer: DialogButtonBox {
      id: dialogButtons
      standardButtons: Dialog.Ok | Dialog.Cancel
    }
    contentItem: ColumnLayout {
      id: content

      RowLayout {
        Layout.fillWidth: true
        Label {
          text: "Location:"
        }
        TextField {
          id: saveWorldFileText
          text: "file:///"
          selectByMouse: true
          validator: RegExpValidator {
            regExp: fileValidator
          }
          onTextChanged: {
            var valid = saveWorldFileText.text.match(fileValidator)
            dialogButtons.standardButton(Dialog.Ok).enabled = valid
          }
        }
        Button {
          text: "Browse"
          onClicked: {
            saveWorldDialog.open()
          }
        }
      }

      CheckBox {
        text: "Expand include tags"
        Layout.fillWidth: true
        checked: sdfGenConfig.expandIncludeTags
        onClicked: {
          sdfGenConfig.expandIncludeTags = checked
        }
      }
      CheckBox {
        text: "Save Fuel model versions"
        Layout.fillWidth: true
        checked: sdfGenConfig.saveFuelModelVersion
        onClicked: {
          sdfGenConfig.saveFuelModelVersion = checked
        }
      }
    }
  }

  Connections {
    target: GuiFileHandler
    onNewSaveWorldStatus: {
      console.log(_msg);
      lastSaveSuccess = _status
      if (!_status) {
        fileSaveFailure.text =  _msg;
        fileSaveFailure.open();
      }
    }
  }

  /**
   * Message dialogs for failure messages emitted by GuiFileHandler
   */
  Dialog {
    id: fileSaveFailure
    property alias text: messageText.text
    title: "Error when saving world"

    modal: true
    focus: true
    parent: ApplicationWindow.overlay
    x: (parent.width - width) / 2
    y: (parent.height - height) / 2
    closePolicy: Popup.CloseOnEscape
    standardButtons: StandardButton.Cancel | StandardButton.Retry

    Label {
      anchors.fill: parent
      id: messageText
      wrapMode: Text.Wrap
      verticalAlignment: Text.AlignVCenter
    }

    onAccepted: {
      onAction("saveWorldAs")
    }
  }
}<|MERGE_RESOLUTION|>--- conflicted
+++ resolved
@@ -112,13 +112,10 @@
     ListElement {
       title: "Style settings"
       actionElement: "styleSettings"
-<<<<<<< HEAD
-=======
     }
     ListElement {
       title: "About"
       actionElement: "aboutDialog"
->>>>>>> 87b2f4ba
     }
     ListElement {
       title: "Quit"

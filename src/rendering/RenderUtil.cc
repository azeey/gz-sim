/*
 * Copyright (C) 2019 Open Source Robotics Foundation
 *
 * Licensed under the Apache License, Version 2.0 (the "License");
 * you may not use this file except in compliance with the License.
 * You may obtain a copy of the License at
 *
 *     http://www.apache.org/licenses/LICENSE-2.0
 *
 * Unless required by applicable law or agreed to in writing, software
 * distributed under the License is distributed on an "AS IS" BASIS,
 * WITHOUT WARRANTIES OR CONDITIONS OF ANY KIND, either express or implied.
 * See the License for the specific language governing permissions and
 * limitations under the License.
 *
 */

#include <map>
#include <stack>
#include <string>
#include <tuple>
#include <unordered_map>
#include <variant>
#include <vector>

#include <sdf/Actor.hh>
#include <sdf/Collision.hh>
#include <sdf/Element.hh>
#include <sdf/Joint.hh>
#include <sdf/Light.hh>
#include <sdf/Link.hh>
#include <sdf/Model.hh>
#include <sdf/parser.hh>
#include <sdf/Scene.hh>
#include <sdf/SDFImpl.hh>
#include <sdf/Visual.hh>

#include <gz/common/Profiler.hh>
#include <gz/common/Skeleton.hh>
#include <gz/common/SkeletonAnimation.hh>

#include <gz/math/Color.hh>
#include <gz/math/Helpers.hh>
#include <gz/math/Matrix4.hh>
#include <gz/math/Pose3.hh>

#include <gz/msgs/Utility.hh>

#include <gz/rendering.hh>
#include <gz/rendering/RenderEngine.hh>
#include <gz/rendering/RenderingIface.hh>
#include <gz/rendering/Scene.hh>

#include "gz/sim/components/Actor.hh"
#include "gz/sim/components/BoundingBoxCamera.hh"
#include "gz/sim/components/Camera.hh"
#include "gz/sim/components/CastShadows.hh"
#include "gz/sim/components/ChildLinkName.hh"
#include "gz/sim/components/Collision.hh"
#include "gz/sim/components/DepthCamera.hh"
#include "gz/sim/components/GpuLidar.hh"
#include "gz/sim/components/Geometry.hh"
#include "gz/sim/components/Inertial.hh"
#include "gz/sim/components/Joint.hh"
#include "gz/sim/components/JointAxis.hh"
#include "gz/sim/components/JointType.hh"
#include "gz/sim/components/LaserRetro.hh"
#include "gz/sim/components/Light.hh"
#include "gz/sim/components/LightCmd.hh"
#include "gz/sim/components/Link.hh"
#include "gz/sim/components/Material.hh"
#include "gz/sim/components/Model.hh"
#include "gz/sim/components/Name.hh"
#include "gz/sim/components/ParentEntity.hh"
#include "gz/sim/components/ParentLinkName.hh"
#include "gz/sim/components/ParticleEmitter.hh"
#include "gz/sim/components/Pose.hh"
#include "gz/sim/components/RgbdCamera.hh"
#include "gz/sim/components/Scene.hh"
#include "gz/sim/components/SegmentationCamera.hh"
#include "gz/sim/components/SemanticLabel.hh"
#include "gz/sim/components/SourceFilePath.hh"
#include "gz/sim/components/SphericalCoordinates.hh"
#include "gz/sim/components/Temperature.hh"
#include "gz/sim/components/TemperatureRange.hh"
#include "gz/sim/components/ThermalCamera.hh"
#include "gz/sim/components/Transparency.hh"
#include "gz/sim/components/Visibility.hh"
#include "gz/sim/components/Visual.hh"
#include "gz/sim/components/VisualCmd.hh"
#include "gz/sim/components/WideAngleCamera.hh"
#include "gz/sim/components/World.hh"
#include "gz/sim/EntityComponentManager.hh"

#include "gz/sim/rendering/Events.hh"
#include "gz/sim/rendering/RenderUtil.hh"
#include "gz/sim/rendering/SceneManager.hh"
#include "gz/sim/rendering/MarkerManager.hh"

#include "gz/sim/Util.hh"

using namespace gz;
using namespace sim;

// Private data class.
class gz::sim::RenderUtilPrivate
{
  /// True if the rendering component is initialized
  public: bool initialized = false;

  /// \brief Create rendering entities
  /// \param[in] _ecm The entity-component manager
  /// \param[in] _info Update information
  public: void CreateRenderingEntities(const EntityComponentManager &_ecm,
      const UpdateInfo &_info);

  /// \brief Create rendering entities during the first update. This
  /// is called by CreateRenderingEntities. This calls _ecm.Each
  /// \param[in] _ecm The entity-component manager
  /// \param[in] _info Update information
  /// \TODO(anyone) Combine with CreateEntitiesRuntime
  public: void CreateEntitiesFirstUpdate(const EntityComponentManager &_ecm,
      const UpdateInfo &_info);

  /// \brief Create rendering entities during subsequent updates. This
  /// is called by CreateRenderingEntities. This calls _ecm.EachNew
  /// \param[in] _ecm The entity-component manager
  /// \param[in] _info Update information
  /// \TODO(anyone) Combine with CreateEntitiesFirstUpdate
  public: void CreateEntitiesRuntime(const EntityComponentManager &_ecm,
      const UpdateInfo &_info);

  /// \brief Remove rendering entities
  /// \param[in] _ecm The entity-component manager
  public: void RemoveRenderingEntities(const EntityComponentManager &_ecm,
      const UpdateInfo &_info);

  /// \brief Update rendering entities
  /// \param[in] _ecm The entity-component manager
  public: void UpdateRenderingEntities(const EntityComponentManager &_ecm);

  /// \breif Helper function to add new sensors
  /// \param[in] _ecm The entity-component manager
  /// \param[in] _entity Sensor entity
  /// \param[in] _sdfData Sensor data
  /// \param[in] _parent Parent entity
  /// \param[in] _topicSuffix Suffix for sensor topic
  public: void AddNewSensor(
      const EntityComponentManager &_ecm, Entity _entity,
      const sdf::Sensor &_sdfData, Entity _parent,
      const std::string &_topicSuffix);

  /// \brief Helper function to create a visual for a link entity
  /// \param[in] _ecm The entity-component manager
  /// \param[in] _entity Entity to create the visual for
  /// \param[in] _name Name component
  /// \param[in] _pose Pose component
  /// \param[in] _parent ParentEntity component
  public: void CreateLink(
      const EntityComponentManager &_ecm,
      const Entity &_entity,
      const components::Name *_name,
      const components::Pose *_pose,
      const components::ParentEntity *_parent);

  /// \brief Helper function to create a visual for a visual entity
  /// \param[in] _ecm The entity-component manager
  /// \param[in] _entity Entity to create the visual for
  /// \param[in] _name Name component
  /// \param[in] _pose Pose component
  /// \param[in] _geom Geometry component
  /// \param[in] _castShadows CastShadows component
  /// \param[in] _transparency Transparency component
  /// \param[in] _visibilityFlags VisibilityFlags component
  /// \param[in] _parent ParentEntity component
  public: void CreateVisual(
      const EntityComponentManager &_ecm,
      const Entity &_entity,
      const components::Name *_name,
      const components::Pose *_pose,
      const components::Geometry *_geom,
      const components::CastShadows *_castShadows,
      const components::Transparency *_transparency,
      const components::VisibilityFlags *_visibilityFlags,
      const components::ParentEntity *_parent);

  /// \brief Helper function to create a visual for a light entity
  /// \param[in] _ecm The entity-component manager
  /// \param[in] _entity Entity to create the visual for
  /// \param[in] _light Light component
  /// \param[in] _name Name component
  /// \param[in] _parent ParentEntity component
  public: void CreateLight(
      const EntityComponentManager &_ecm,
      const Entity &_entity,
      const components::Light *_light,
      const components::Name *_name,
      const components::ParentEntity *_parent);

  /// \brief Event manager used for emitting render / scene events
  public: EventManager *eventManager{nullptr};

  /// \brief Total time elapsed in simulation. This will not increase while
  /// paused.
  public: std::chrono::steady_clock::duration simTime{0};

  /// \brief Name of rendering engine
  public: std::string engineName = "ogre2";

  /// \brief Name of scene
  public: std::string sceneName = "scene";

  //// \brief True to enable sky in the scene
  public: bool skyEnabled = false;

  /// \brief Scene background color. This is optional because a <scene> is
  /// always present, which has a default background color value. This
  /// backgroundColor variable is used to override the <scene> value.
  public: std::optional<math::Color> backgroundColor;

  /// \brief Ambient color. This is optional because an <scene> is always
  /// present, which has a default ambient light value. This ambientLight
  /// variable is used to override the <scene> value.
  public: std::optional<math::Color> ambientLight;

  /// \brief Scene manager
  public: SceneManager sceneManager;

  /// \brief Marker manager
  public: MarkerManager markerManager;

  /// \brief Pointer to rendering engine.
<<<<<<< HEAD
  public: gz::rendering::RenderEngine *engine{nullptr};
=======
  public: rendering::RenderEngine *engine{nullptr};
>>>>>>> 216d5a51

  /// \brief rendering scene to be managed by the scene manager and used to
  /// generate sensor data
  public: rendering::ScenePtr scene;

  /// \brief Flag to indicate if the current GL context should be used
  public: bool useCurrentGLContext = false;

  /// \brief Window ID handle
  public: std::string winID = "";

  /// \brief New scenes to be created
  public: std::vector<sdf::Scene> newScenes;

  /// \brief is headless mode active
  public: bool isHeadlessRendering = false;

  /// \brief New models to be created. The elements in the tuple are:
  /// [0] entity id, [1], SDF DOM, [2] parent entity id, [3] sim iteration
  public: std::vector<std::tuple<Entity, sdf::Model, Entity, uint64_t>>
      newModels;

  /// \brief New links to be created. The elements in the tuple are:
  /// [0] entity id, [1] SDF DOM, [2] parent entity id
  public: std::vector<std::tuple<Entity, sdf::Link, Entity>> newLinks;

  /// \brief New visuals to be created. The elements in the tuple are:
  /// [0] entity id, [1] SDF DOM, [2] parent entity id
  public: std::vector<std::tuple<Entity, sdf::Visual, Entity>> newVisuals;

  /// \brief New actors to be created. The elements in the tuple are:
  /// [0] entity id, [1] SDF DOM, [2] actor name, [3] parent entity id
  public: std::vector<std::tuple<Entity, sdf::Actor, std::string, Entity>>
          newActors;

  /// \brief New lights to be created. The elements in the tuple are:
  /// [0] entity id, [1] SDF DOM, [2] light name, [3] parent entity id
  public: std::vector<std::tuple<Entity, sdf::Light, std::string, Entity>>
          newLights;

  /// \brief A map of entity light ids and light visuals
  public: std::map<Entity, Entity> matchLightWithVisuals;

  /// \brief New sensors to be created. The elements in the tuple are:
  /// [0] entity id, [1] SDF DOM, [2] parent entity id
  public: std::vector<std::tuple<Entity, sdf::Sensor, Entity>>
      newSensors;

  /// \brief New particle emitter to be created. The elements in the tuple are:
  /// [0] entity id, [1] particle emitter, [2] parent entity id
  public: std::vector<std::tuple<Entity, msgs::ParticleEmitter, Entity>>
      newParticleEmitters;

  /// \brief New particle emitter commands to be requested.
  /// The map key and value are: entity id of the particle emitter to
  /// update, and particle emitter msg
  public: std::unordered_map<Entity, msgs::ParticleEmitter>
      newParticleEmittersCmds;

  /// \brief A list of entities with particle emitter cmds to remove
  public: std::vector<Entity> particleCmdsToRemove;

  /// \brief Map of ids of entites to be removed and sim iteration when the
  /// remove request is received
  public: std::unordered_map<Entity, uint64_t> removeEntities;

  /// \brief A map of entity ids and pose updates.
  public: std::unordered_map<Entity, math::Pose3d> entityPoses;

  /// \brief A map of entity ids and light updates.
  public: std::unordered_map<Entity, msgs::Light> entityLights;

  /// \brief A map of entity ids and light updates.
  public: std::vector<Entity> entityLightsCmdToDelete;

  /// \brief A map of entity ids and visual updates.
  public: std::map<Entity, msgs::Visual> entityVisuals;

  /// \brief A vector of entity ids of VisualCmds to delete
  public: std::vector<Entity> entityVisualsCmdToDelete;

  /// \brief Visual material equality comparision function
  /// TODO(anyone) Currently only checks for material colors equality,
  /// need to extend to others (e.g., PbrMaterial)
  public: std::function<bool(const sdf::Material &, const sdf::Material &)>
          materialEql { [](const sdf::Material &_a, const sdf::Material &_b)
            {
              return
                _a.Ambient() == _b.Ambient() &&
                _a.Diffuse() == _b.Diffuse() &&
                _a.Specular() == _b.Specular() &&
                _a.Emissive() == _b.Emissive();
            }};

  /// \brief A map of entity ids and actor transforms.
  public: std::map<Entity, std::map<std::string, math::Matrix4d>>
                          actorTransforms;

  /// \brief A map of entity ids and temperature data.
  /// The value of this map (tuple) represents either a single (uniform)
  /// temperature, or a heat signature with a min/max temperature. If the string
  /// in the tuple is empty, then this entity has a uniform temperature across
  /// its surface, and this uniform temperature is stored in the first float of
  /// the tuple (the second float and string are unused for uniform temperature
  /// entities). If the string in the tuple is not empty, then the string
  /// represents the entity's heat signature (a path to a heat signature texture
  /// file), and the floats represent the min/max temperatures of the heat
  /// signature, respectively.
  ///
  /// All temperatures are in Kelvin.
  public: std::map<Entity, std::tuple<float, float, std::string>> entityTemp;

  /// \brief A map of entity ids and label data for datasets annotations
  public: std::unordered_map<Entity, int> entityLabel;

  /// \brief A map of entity ids and wire boxes
  public: std::unordered_map<Entity, gz::rendering::WireBoxPtr> wireBoxes;

  /// \brief A map of entity ids and trajectory pose updates.
  public: std::unordered_map<Entity, math::Pose3d> trajectoryPoses;

  /// \brief A map of entity ids and actor animation info.
  public: std::unordered_map<Entity, AnimationUpdateData> actorAnimationData;

  /// \brief True to update skeletons manually using bone poses
  /// (see actorTransforms). False to let render engine update animation
  /// based on sim time.
  /// \todo(anyone) Let this be turned on from a component
  public: bool actorManualSkeletonUpdate = false;

  /// \brief Mutex to protect updates
  public: std::mutex updateMutex;

  //// \brief Flag to indicate whether to create sensors
  public: bool enableSensors = false;

  /// \brief A set containing all the entities with attached rendering sensors
  public: std::unordered_set<Entity> sensorEntities;

  /// \brief Callback function for creating sensors.
  /// The function args are: entity id, sensor sdf, and parent name.
  /// The function returns the id of the rendering sensor created.
  public: std::function<std::string(const sim::Entity &, const sdf::Sensor &,
          const std::string &)> createSensorCb;

  /// \brief Light equality comparison function.
  public: std::function<bool(const sdf::Light &, const sdf::Light &)>
          lightEql { [](const sdf::Light &_a, const sdf::Light &_b)
            {
             return
                _a.Visualize() == _b.Visualize() &&
                _a.Type() == _b.Type() &&
                _a.Name() == _b.Name() &&
                _a.Diffuse() == _b.Diffuse() &&
                _a.Specular() == _b.Specular() &&
                math::equal(
                  _a.AttenuationRange(), _b.AttenuationRange(), 1e-6) &&
               math::equal(
                 _a.LinearAttenuationFactor(),
                 _b.LinearAttenuationFactor(),
                 1e-6) &&
               math::equal(
                 _a.ConstantAttenuationFactor(),
                 _b.ConstantAttenuationFactor(),
                 1e-6) &&
               math::equal(
                 _a.QuadraticAttenuationFactor(),
                 _b.QuadraticAttenuationFactor(),
                 1e-6) &&
               _a.CastShadows() == _b.CastShadows() &&
               _a.Direction() == _b.Direction() &&
               _a.SpotInnerAngle() == _b.SpotInnerAngle() &&
               _a.SpotOuterAngle() == _b.SpotOuterAngle() &&
               math::equal(_a.SpotFalloff(), _b.SpotFalloff(), 1e-6);
            }};

  /// \brief Callback function for removing sensors.
  /// The function arg is the entity id
  public: std::function<void(const sim::Entity &)> removeSensorCb;

  /// \brief Currently selected entities, organized by order of selection.
  public: std::vector<Entity> selectedEntities;

  /// \brief Map of original emissive colors for nodes currently highlighted.
  public: std::map<std::string, math::Color> originalEmissive;

  /// \brief Whether the transform gizmo is being dragged.
  public: bool transformActive{false};

  /// \brief Highlight a node and all its children.
  /// \param[in] _node Node to be highlighted
  public: void HighlightNode(const rendering::NodePtr &_node);

  /// \brief Restore a highlighted node to normal.
  /// \param[in] _node Node to be restored.
  public: void LowlightNode(const rendering::NodePtr &_node);

  /// \brief New joint visuals to be created
  public: std::vector<Entity> newJoints;

  /// \brief Finds the models (joint parent) that are used to create
  /// joint visuals in RenderUtil::Update
  /// \param[in] _ecm The entity-component manager
  public: void FindJointModels(const EntityComponentManager &_ecm);

  /// \brief A list of models used to create new joint visuals
  public: std::vector<Entity> newJointModels;

  /// \brief A map of joint entity ids and their SDF DOM
  public: std::map<Entity, sdf::Joint> entityJoints;

  /// \brief A map of model entities and their corresponding children links
  public: std::map<Entity, std::vector<Entity>> modelToJointEntities;

  /// \brief A map of created joint entities and if they are currently
  /// visible
  public: std::map<Entity, bool> viewingJoints;

  /// \brief A list of joint visuals for which the parent visual poses
  /// have to be updated.
  public: std::vector<Entity> updateJointParentPoses;

  /// \brief A map of models entities and link attributes used
  /// to create joint visuals
  public: std::map<Entity, std::map<std::string, Entity>>
                           matchLinksWithEntities;

  /// \brief New center of mass visuals to be created
  public: std::vector<Entity> newCOMVisuals;

  /// \brief A list of links used to create new center of mass visuals
  public: std::vector<Entity> newCOMLinks;

  /// \brief A map of link entities and if their center of mass visuals
  /// are currently visible
  public: std::map<Entity, bool> viewingCOM;

  /// \brief New inertias to be created
  public: std::vector<Entity> newInertias;

  /// \brief A map of links and their center of mass visuals
  public: std::map<Entity, Entity> linkToCOMVisuals;

  /// \brief Finds the child links for given entity from the ECM
  /// \param[in] _ecm The entity-component manager
  /// \param[in] _entity Entity to find child links
  /// \return A vector of child links found for the entity
  public: std::vector<Entity> FindChildLinksFromECM(
      const EntityComponentManager &_ecm, const Entity &_entity);

  /// \brief Finds the links (inertial parent) that are used to create child
  /// inertia and center of mass visuals in RenderUtil::Update
  /// \param[in] _ecm The entity-component manager
  public: void FindInertialLinks(const EntityComponentManager &_ecm);

  /// \brief A list of links used to create new inertia visuals
  public: std::vector<Entity> newInertiaLinks;

  /// \brief A map of entity ids and their inertials
  public: std::map<Entity, math::Inertiald> entityInertials;

  /// \brief A map of link entities and if their inertias are currently
  /// visible
  public: std::map<Entity, bool> viewingInertias;

  /// \brief A map of links and their inertia visuals
  public: std::map<Entity, Entity> linkToInertiaVisuals;

  /// \brief New wireframe visuals to be toggled
  public: std::vector<Entity> newWireframes;

  /// \brief New wireframe visuals to be toggled
  public: std::vector<Entity> newTransparentEntities;

  /// \brief Finds the links (visual parent) that are used to toggle wireframe
  /// and transparent view for visuals in RenderUtil::Update
  /// \param[in] _ecm The entity-component manager
  public: void PopulateViewModeVisualLinks(const EntityComponentManager &_ecm);

  /// \brief A list of links used to toggle wireframe mode for visuals
  public: std::vector<Entity> newWireframeVisualLinks;

  /// \brief A list of links used to toggle transparent mode for visuals
  public: std::vector<Entity> newTransparentVisualLinks;

  /// \brief A map of link entities and their corresponding children visuals
  public: std::map<Entity, std::vector<Entity>> linkToVisualEntities;

  /// \brief A map of created wireframe visuals and if they are currently
  /// visible
  public: std::map<Entity, bool> viewingWireframes;

  /// \brief A map of created transparent visuals and if they are currently
  /// visible
  public: std::map<Entity, bool> viewingTransparent;

  /// \brief New collisions to be created
  public: std::vector<Entity> newCollisions;

  /// \brief Finds the links (collision parent) that are used to create child
  /// collision visuals in RenderUtil::Update
  /// \param[in] _ecm The entity-component manager
  public: void FindCollisionLinks(const EntityComponentManager &_ecm);

  /// \brief A list of links used to create new collision visuals
  public: std::vector<Entity> newCollisionLinks;

  /// \brief A map of collision entity ids and their SDF DOM
  public: std::map<Entity, sdf::Collision> entityCollisions;

  /// \brief A map of model entities and their corresponding children links
  public: std::map<Entity, std::vector<Entity>> modelToLinkEntities;

  /// \brief A map of link entities and their corresponding children collisions
  public: std::map<Entity, std::vector<Entity>> linkToCollisionEntities;

  /// \brief A map of created collision entities and if they are currently
  /// visible
  public: std::map<Entity, bool> viewingCollisions;

  /// \brief A map of model entities and their corresponding children models
  public: std::map<Entity, std::vector<Entity>> modelToModelEntities;

  /// \brief A map of entity id to thermal camera sensor configuration
  /// properties. The elements in the tuple are:
  /// <resolution, temperature range (min, max)>
  public: std::unordered_map<Entity,
      std::tuple<double, components::TemperatureRangeInfo>> thermalCameraData;

  /// \brief Update the visuals with label user data
  /// \param[in] _entityLabel Map with key visual entity id and value label
  public: void UpdateVisualLabels(
    const std::unordered_map<Entity, int> &_entityLabel);

  /// \brief A helper function that removes the sensor associated with an
  /// entity, if an associated sensor exists. This should be called in
  /// RenderUtil::Update.
  /// \param[in] _entity The entity that should be checked for an associated
  /// sensor.
  public: void RemoveSensor(const Entity _entity);

  /// \brief A helper function that removes the bounding box associated with an
  /// entity, if an associated bounding box exists. This should be called in
  /// RenderUtil::Update.
  /// \param[in] _entity The entity that should be checked for an associated
  /// bounding box.
  public: void RemoveBoundingBox(const Entity _entity);

  /// \brief A helper function for updating lights. This should be called in
  /// RenderUtil::Update.
  /// \param[in] _entityLights A map of entity IDs to their light updates.
  public: void UpdateLights(
              const std::unordered_map<Entity, msgs::Light> &_entityLights);

  /// \brief A helper function for updating the thermal camera. This should be
  /// called in RenderUtil::Update.
  /// \param[in] _thermalCamData The thermal camera data that needs to be
  /// updated.
  /// \sa thermalCameraData
  public: void UpdateThermalCamera(const std::unordered_map<Entity,
    std::tuple<double, components::TemperatureRangeInfo>> &_thermalCamData);

  /// \brief Helper function for updating animation. This should be called in
  /// RenderUtil::Update.
  /// \param[in] _actorAnimationData A map of entities to their animation update
  /// data.
  /// \param[in] _entityPoses A map of entity ids and pose updates.
  /// \param[in] _trajectoryPoses A map of entity ids and trajectory
  /// pose updates.
  /// \sa actorManualSkeletonUpdate
  public: void UpdateAnimation(const std::unordered_map<Entity,
              AnimationUpdateData> &_actorAnimationData,
              const std::unordered_map<Entity, math::Pose3d> &_entityPoses,
              const std::unordered_map<Entity, math::Pose3d> &_trajectoryPoses);
};

//////////////////////////////////////////////////
RenderUtil::RenderUtil() : dataPtr(std::make_unique<RenderUtilPrivate>())
{
}

//////////////////////////////////////////////////
RenderUtil::~RenderUtil() = default;

//////////////////////////////////////////////////
rendering::ScenePtr RenderUtil::Scene() const
{
  return this->dataPtr->scene;
}

//////////////////////////////////////////////////
void RenderUtil::UpdateECM(const UpdateInfo &/*_info*/,
                           EntityComponentManager &_ecm)
{
  std::lock_guard<std::mutex> lock(this->dataPtr->updateMutex);

  // Remove the commands from the entity
  // these are commands from the last iteration. We want to make sure all
  // systems have a chance to process them first before they are removed.
  for (const auto &entity : this->dataPtr->particleCmdsToRemove)
    _ecm.RemoveComponent<components::ParticleEmitterCmd>(entity);
  this->dataPtr->particleCmdsToRemove.clear();

  // particle emitters commands
  _ecm.Each<components::ParticleEmitterCmd>(
      [&](const Entity &_entity,
          const components::ParticleEmitterCmd *_emitterCmd) -> bool
      {
        // store emitter properties and update them in rendering thread
        this->dataPtr->newParticleEmittersCmds[_entity] =
        _emitterCmd->Data();

        // update pose comp here
        if (_emitterCmd->Data().has_pose())
        {
          auto poseComp = _ecm.Component<components::Pose>(_entity);
          if (poseComp)
            poseComp->Data() = msgs::Convert(_emitterCmd->Data().pose());
        }
        // Store the entity ids to clear outside of the `Each` loop.
        this->dataPtr->particleCmdsToRemove.push_back(_entity);

        return true;
      });

  // Update lights
  auto olderEntitiesLightsCmdToDelete =
    std::move(this->dataPtr->entityLightsCmdToDelete);
  this->dataPtr->entityLightsCmdToDelete.clear();

  _ecm.Each<components::LightCmd>(
      [&](const Entity &_entity,
          const components::LightCmd * _lightCmd) -> bool
      {
        this->dataPtr->entityLights[_entity] = _lightCmd->Data();
        this->dataPtr->entityLightsCmdToDelete.push_back(_entity);

        auto lightComp = _ecm.Component<components::Light>(_entity);
        if (lightComp)
        {
          sdf::Light sdfLight = convert<sdf::Light>(_lightCmd->Data());
          auto state = lightComp->SetData(sdfLight,
              this->dataPtr->lightEql) ?
              ComponentState::OneTimeChange :
              ComponentState::NoChange;
          _ecm.SetChanged(_entity, components::Light::typeId, state);
        }
        return true;
      });

  for (const auto entity : olderEntitiesLightsCmdToDelete)
  {
    _ecm.RemoveComponent<components::LightCmd>(entity);
  }

  // Update thermal cameras
  _ecm.Each<components::ThermalCamera>(
      [&](const Entity &_entity,
        const components::ThermalCamera *)->bool
      {
        // set properties from thermal sensor plugin
        // Set defaults to invaid values so we know they have not been set.
        // set UpdateECM(). We check for valid values first before setting
        // these thermal camera properties..
        double resolution = 0.0;
        components::TemperatureRangeInfo range;
        range.min = std::numeric_limits<double>::max();
        range.max = 0;

        // resolution
        auto resolutionComp =
          _ecm.Component<components::TemperatureLinearResolution>(_entity);
        if (resolutionComp != nullptr)
        {
          resolution = resolutionComp->Data();
          _ecm.RemoveComponent<components::TemperatureLinearResolution>(
              _entity);
        }

        // min / max temp
        auto tempRangeComp =
          _ecm.Component<components::TemperatureRange>(_entity);
        if (tempRangeComp != nullptr)
        {
          range = tempRangeComp->Data();
          _ecm.RemoveComponent<components::TemperatureRange>(_entity);
        }

        if (resolutionComp || tempRangeComp)
        {
          this->dataPtr->thermalCameraData[_entity] =
              std::make_tuple(resolution, range);
        }
        return true;
      });

  // visual commands
  {
    auto olderEntityVisualsCmdToDelete
        = std::move(this->dataPtr->entityVisualsCmdToDelete);
    this->dataPtr->entityVisualsCmdToDelete.clear();

    // TODO(anyone) Currently only updates material colors,
    // need to extend to others
    _ecm.Each<components::VisualCmd>(
      [&](const Entity &_entity,
          const components::VisualCmd *_visualCmd) -> bool
      {
        this->dataPtr->entityVisuals[_entity] = _visualCmd->Data();
        this->dataPtr->entityVisualsCmdToDelete.push_back(_entity);

        auto materialComp = _ecm.Component<components::Material>(_entity);
        if (materialComp)
        {
          msgs::Material materialMsg = _visualCmd->Data().material();
          sdf::Material sdfMaterial = convert<sdf::Material>(materialMsg);

          auto state =
              materialComp->SetData(sdfMaterial, this->dataPtr->materialEql) ?
              ComponentState::OneTimeChange : ComponentState::NoChange;
          _ecm.SetChanged(_entity, components::Material::typeId, state);
        }
        return true;
      });

    for (const auto entity : olderEntityVisualsCmdToDelete)
    {
      _ecm.RemoveComponent<components::VisualCmd>(entity);
    }
  }
}

//////////////////////////////////////////////////
void RenderUtil::UpdateFromECM(const UpdateInfo &_info,
                               const EntityComponentManager &_ecm)
{
  GZ_PROFILE("RenderUtil::UpdateFromECM");
  std::lock_guard<std::mutex> lock(this->dataPtr->updateMutex);
  this->dataPtr->simTime = _info.simTime;

  this->dataPtr->CreateRenderingEntities(_ecm, _info);
  this->dataPtr->UpdateRenderingEntities(_ecm);
  this->dataPtr->RemoveRenderingEntities(_ecm, _info);
  this->dataPtr->markerManager.SetSimTime(_info.simTime);
  this->dataPtr->PopulateViewModeVisualLinks(_ecm);
  this->dataPtr->FindInertialLinks(_ecm);
  this->dataPtr->FindJointModels(_ecm);
  this->dataPtr->FindCollisionLinks(_ecm);

  // Get the SphericalCoordinate object from the world
  // and supply it to the SceneManager
  auto worldEntity = _ecm.EntityByComponents(components::World());
  auto sphericalCoordinatesComponent =
    _ecm.Component<components::SphericalCoordinates>(
        worldEntity);
  if (sphericalCoordinatesComponent)
  {
    this->dataPtr->sceneManager.SetSphericalCoordinates(
        sphericalCoordinatesComponent->Data());
  }
}

//////////////////////////////////////////////////
std::vector<Entity> RenderUtilPrivate::FindChildLinksFromECM(
    const EntityComponentManager &_ecm, const Entity &_entity)
{
  std::vector<Entity> links;
  if (_ecm.EntityMatches(_entity,
        std::set<ComponentTypeId>{components::Model::typeId}))
  {
    std::stack<Entity> modelStack;
    modelStack.push(_entity);

    std::vector<Entity> childLinks, childModels;
    while (!modelStack.empty())
    {
      Entity model = modelStack.top();
      modelStack.pop();

      childLinks = _ecm.EntitiesByComponents(components::ParentEntity(model),
                                             components::Link());
      links.insert(links.end(),
                   childLinks.begin(),
                   childLinks.end());

      childModels =
          _ecm.EntitiesByComponents(components::ParentEntity(model),
                                    components::Model());
      for (const auto &childModel : childModels)
      {
          modelStack.push(childModel);
      }
    }
  }
  else if (_ecm.EntityMatches(_entity,
              std::set<ComponentTypeId>{components::Link::typeId}))
  {
    links.push_back(_entity);
  }
  return links;
}

//////////////////////////////////////////////////
void RenderUtilPrivate::FindInertialLinks(const EntityComponentManager &_ecm)
{
  for (const auto &entity : this->newInertias)
  {
    std::vector<Entity> links;
    if (_ecm.EntityMatches(entity,
          std::set<ComponentTypeId>{components::Model::typeId}) ||
        _ecm.EntityMatches(entity,
                std::set<ComponentTypeId>{components::Link::typeId}))
    {
      links = this->FindChildLinksFromECM(_ecm, entity);
    }
    else
    {
      gzerr << "Entity [" << entity
             << "] for viewing inertia must be a model or link"
             << std::endl;
      continue;
    }

    this->newInertiaLinks.insert(this->newInertiaLinks.end(),
        links.begin(),
        links.end());
  }
  this->newInertias.clear();

  for (const auto &entity : this->newCOMVisuals)
  {
    std::vector<Entity> links;
    if (_ecm.EntityMatches(entity,
          std::set<ComponentTypeId>{components::Model::typeId}) ||
        _ecm.EntityMatches(entity,
                std::set<ComponentTypeId>{components::Link::typeId}))
    {
      links = this->FindChildLinksFromECM(_ecm, entity);
    }
    else
    {
      gzerr << "Entity [" << entity
             << "] for viewing center of mass must be a model or link"
             << std::endl;
      continue;
    }

    this->newCOMLinks.insert(this->newCOMLinks.end(),
        links.begin(),
        links.end());
  }
  this->newCOMVisuals.clear();
}

//////////////////////////////////////////////////
void RenderUtilPrivate::FindJointModels(const EntityComponentManager &_ecm)
{
  if (this->newJoints.empty())
  {
    return;
  }

  for (const auto &entity : this->newJoints)
  {
    std::vector<Entity> models;
    if (_ecm.EntityMatches(entity,
          std::set<ComponentTypeId>{components::Model::typeId}))
    {
      std::stack<Entity> modelStack;
      modelStack.push(entity);

      std::vector<Entity> childModels;
      while (!modelStack.empty())
      {
        Entity model = modelStack.top();
        modelStack.pop();
        models.push_back(model);

        childModels =
            _ecm.EntitiesByComponents(components::ParentEntity(model),
                                      components::Model());
        for (const auto &childModel : childModels)
        {
            modelStack.push(childModel);
        }
      }
    }
    else
    {
      gzerr << "Entity [" << entity
             << "] for viewing joints must be a model"
             << std::endl;
      continue;
    }

    this->newJointModels.insert(this->newJointModels.end(),
        models.begin(),
        models.end());
  }
  this->newJoints.clear();
}

//////////////////////////////////////////////////
void RenderUtilPrivate::PopulateViewModeVisualLinks(
                        const EntityComponentManager &_ecm)
{
  // Find links to toggle wireframes
  for (const auto &entity : this->newWireframes)
  {
    std::vector<Entity> links;
    if (_ecm.EntityMatches(entity,
          std::set<ComponentTypeId>{components::Model::typeId}) ||
        _ecm.EntityMatches(entity,
                std::set<ComponentTypeId>{components::Link::typeId}))
    {
      links = this->FindChildLinksFromECM(_ecm, entity);
    }
    else
    {
      gzerr << "Entity [" << entity
             << "] for viewing wireframe must be a model or link"
             << std::endl;
      continue;
    }

    this->newWireframeVisualLinks.insert(this->newWireframeVisualLinks.end(),
        links.begin(),
        links.end());
  }
  this->newWireframes.clear();

  // Find links to view as transparent
  for (const auto &entity : this->newTransparentEntities)
  {
    std::vector<Entity> links;
    if (_ecm.EntityMatches(entity,
          std::set<ComponentTypeId>{components::Model::typeId}) ||
        _ecm.EntityMatches(entity,
                std::set<ComponentTypeId>{components::Link::typeId}))
    {
      links = this->FindChildLinksFromECM(_ecm, entity);
    }
    else
    {
      gzerr << "Entity [" << entity
             << "] for viewing as transparent must be a model or link"
             << std::endl;
      continue;
    }

    this->newTransparentVisualLinks.insert(
        this->newTransparentVisualLinks.end(),
        links.begin(),
        links.end());
  }
  this->newTransparentEntities.clear();
}

//////////////////////////////////////////////////
void RenderUtilPrivate::FindCollisionLinks(const EntityComponentManager &_ecm)
{
  if (this->newCollisions.empty())
    return;

  for (const auto &entity : this->newCollisions)
  {
    std::vector<Entity> links;
    if (_ecm.EntityMatches(entity,
          std::set<ComponentTypeId>{components::Model::typeId}) ||
        _ecm.EntityMatches(entity,
                std::set<ComponentTypeId>{components::Link::typeId}))
    {
      links = this->FindChildLinksFromECM(_ecm, entity);
    }
    else
    {
      gzerr << "Entity [" << entity
             << "] for viewing collision must be a model or link"
             << std::endl;
      continue;
    }

    this->newCollisionLinks.insert(this->newCollisionLinks.end(),
        links.begin(),
        links.end());
  }
  this->newCollisions.clear();
}

//////////////////////////////////////////////////
int RenderUtil::PendingSensors() const
{
  if (!this->dataPtr->initialized)
    return -1;

  if (!this->dataPtr->scene)
    return -1;

  this->dataPtr->updateMutex.lock();
  int nSensors = this->dataPtr->newSensors.size();
  this->dataPtr->updateMutex.unlock();
  return nSensors;
}

//////////////////////////////////////////////////
void RenderUtil::Update()
{
  GZ_PROFILE("RenderUtil::Update");
  if (!this->dataPtr->initialized)
    return;

  if (!this->dataPtr->scene)
    return;

  this->dataPtr->updateMutex.lock();

  this->dataPtr->scene->SetTime(this->dataPtr->simTime);
  auto newScenes = std::move(this->dataPtr->newScenes);
  auto newModels = std::move(this->dataPtr->newModels);
  auto newLinks = std::move(this->dataPtr->newLinks);
  auto newVisuals = std::move(this->dataPtr->newVisuals);
  auto newActors = std::move(this->dataPtr->newActors);
  auto newLights = std::move(this->dataPtr->newLights);
  auto newParticleEmitters = std::move(this->dataPtr->newParticleEmitters);
  auto newParticleEmittersCmds =
    std::move(this->dataPtr->newParticleEmittersCmds);
  auto removeEntities = std::move(this->dataPtr->removeEntities);
  auto entityPoses = std::move(this->dataPtr->entityPoses);
  auto entityLights = std::move(this->dataPtr->entityLights);
  auto entityVisuals = std::move(this->dataPtr->entityVisuals);
  auto updateJointParentPoses =
    std::move(this->dataPtr->updateJointParentPoses);
  auto trajectoryPoses = std::move(this->dataPtr->trajectoryPoses);
  auto actorTransforms = std::move(this->dataPtr->actorTransforms);
  auto actorAnimationData = std::move(this->dataPtr->actorAnimationData);
  auto entityTemp = std::move(this->dataPtr->entityTemp);
  auto entityLabel = std::move(this->dataPtr->entityLabel);
  auto newTransparentVisualLinks =
    std::move(this->dataPtr->newTransparentVisualLinks);
  auto newInertiaLinks = std::move(this->dataPtr->newInertiaLinks);
  auto newJointModels = std::move(this->dataPtr->newJointModels);
  auto newCOMLinks = std::move(this->dataPtr->newCOMLinks);
  auto newWireframeVisualLinks =
    std::move(this->dataPtr->newWireframeVisualLinks);
  auto newCollisionLinks = std::move(this->dataPtr->newCollisionLinks);
  auto thermalCameraData = std::move(this->dataPtr->thermalCameraData);

  this->dataPtr->newScenes.clear();
  this->dataPtr->newModels.clear();
  this->dataPtr->newLinks.clear();
  this->dataPtr->newVisuals.clear();
  this->dataPtr->newActors.clear();
  this->dataPtr->newLights.clear();
  this->dataPtr->newParticleEmitters.clear();
  this->dataPtr->newParticleEmittersCmds.clear();
  this->dataPtr->removeEntities.clear();
  this->dataPtr->entityPoses.clear();
  this->dataPtr->entityLights.clear();
  this->dataPtr->entityVisuals.clear();
  this->dataPtr->updateJointParentPoses.clear();
  this->dataPtr->trajectoryPoses.clear();
  this->dataPtr->actorTransforms.clear();
  this->dataPtr->actorAnimationData.clear();
  this->dataPtr->entityTemp.clear();
  this->dataPtr->entityLabel.clear();
  this->dataPtr->newTransparentVisualLinks.clear();
  this->dataPtr->newInertiaLinks.clear();
  this->dataPtr->newJointModels.clear();
  this->dataPtr->newCOMLinks.clear();
  this->dataPtr->newWireframeVisualLinks.clear();
  this->dataPtr->newCollisionLinks.clear();
  this->dataPtr->thermalCameraData.clear();

  this->dataPtr->markerManager.Update();

  std::vector<std::tuple<Entity, sdf::Sensor, Entity>> newSensors;
  if (this->dataPtr->enableSensors)
  {
    newSensors = std::move(this->dataPtr->newSensors);
    this->dataPtr->newSensors.clear();
  }
  this->dataPtr->updateMutex.unlock();

  // scene - only one scene is supported for now
  // extend the sensor system to support mutliple scenes in the future
  for (auto &scene : newScenes)
  {
    // Only set the ambient color if the RenderUtil::SetBackgroundColor
    // was not called.
    if (!this->dataPtr->ambientLight)
      this->dataPtr->scene->SetAmbientLight(scene.Ambient());

    // Only set the background color if the RenderUtil::SetBackgroundColor
    // was not called.
    if (!this->dataPtr->backgroundColor)
      this->dataPtr->scene->SetBackgroundColor(scene.Background());

    if (scene.Grid() && !this->dataPtr->enableSensors)
      this->ShowGrid();
    if (scene.Sky())
    {
      this->dataPtr->scene->SetSkyEnabled(true);
    }

    // only one scene so break
    break;
  }

  // remove existing entities
  {
    GZ_PROFILE("RenderUtil::Update Remove");
    for (auto &entity : removeEntities)
    {
      auto node = this->dataPtr->sceneManager.NodeById(entity.first);
      this->dataPtr->selectedEntities.erase(std::remove(
          this->dataPtr->selectedEntities.begin(),
          this->dataPtr->selectedEntities.end(), entity.first),
          this->dataPtr->selectedEntities.end());
      this->dataPtr->sceneManager.RemoveEntity(entity.first);

      this->dataPtr->RemoveSensor(entity.first);
      this->dataPtr->RemoveBoundingBox(entity.first);
    }
  }

  // create new entities
  {
    GZ_PROFILE("RenderUtil::Update Create");
    for (const auto &model : newModels)
    {
      uint64_t iteration = std::get<3>(model);
      Entity entityId = std::get<0>(model);
      // since entites to be created and removed are queued, we need
      // to check their creation timestamp to make sure we do not create a new
      // entity when there is also a remove request with a more recent
      // timestamp
      // \todo(anyone) add test to check scene entities are properly added
      // and removed.
      auto removeIt = removeEntities.find(entityId);
      if (removeIt != removeEntities.end())
      {
        uint64_t removeIteration = removeIt->second;
        if (iteration < removeIteration)
          continue;
      }
      this->dataPtr->sceneManager.CreateModel(
          entityId, std::get<1>(model), std::get<2>(model));
    }

    for (const auto &link : newLinks)
    {
      this->dataPtr->sceneManager.CreateLink(
          std::get<0>(link), std::get<1>(link), std::get<2>(link));
    }

    for (const auto &visual : newVisuals)
    {
      this->dataPtr->sceneManager.CreateVisual(
          std::get<0>(visual), std::get<1>(visual), std::get<2>(visual));
    }

    for (const auto &actor : newActors)
    {
      this->dataPtr->sceneManager.CreateActor(
          std::get<0>(actor), std::get<1>(actor), std::get<2>(actor),
          std::get<3>(actor));
    }

    for (const auto &light : newLights)
    {
      this->dataPtr->sceneManager.CreateLight(std::get<0>(light),
          std::get<1>(light), std::get<2>(light), std::get<3>(light));

      // TODO(anyone) This needs to be updated for when sensors and GUI use
      // the same scene
      // create a new id for the light visual, if we're not loading sensors
      if (!this->dataPtr->enableSensors)
      {
        auto attempts = 100000u;
        for (auto i = 0u; i < attempts; ++i)
        {
          Entity id = std::numeric_limits<uint64_t>::min() + i;
          if (!this->dataPtr->sceneManager.HasEntity(id))
          {
            rendering::VisualPtr lightVisual =
              this->dataPtr->sceneManager.CreateLightVisual(
                id, std::get<1>(light), std::get<2>(light), std::get<0>(light));
            this->dataPtr->matchLightWithVisuals[std::get<0>(light)] = id;
            break;
          }
        }
      }
    }

    for (const auto &emitter : newParticleEmitters)
    {
      this->dataPtr->sceneManager.CreateParticleEmitter(
          std::get<0>(emitter), std::get<1>(emitter), std::get<2>(emitter));
    }

    for (const auto &emitterCmd : newParticleEmittersCmds)
    {
      this->dataPtr->sceneManager.UpdateParticleEmitter(
          emitterCmd.first, emitterCmd.second);
    }

    if (this->dataPtr->enableSensors && this->dataPtr->createSensorCb)
    {
      for (const auto &sensor : newSensors)
      {
        Entity entity = std::get<0>(sensor);
        const sdf::Sensor &dataSdf = std::get<1>(sensor);
        Entity parent = std::get<2>(sensor);

        // two sensors with the same name cause conflicts. We'll need to use
        // scoped names
        // TODO(anyone) do this in gz-sensors?
        auto parentNode = this->dataPtr->sceneManager.NodeById(parent);
        if (!parentNode)
        {
          gzerr << "Failed to create sensor with name[" << dataSdf.Name()
                 << "] for entity [" << entity
                 << "]. Parent not found with ID[" << parent << "]."
                 << std::endl;
          continue;
        }

        std::string sensorName =
            this->dataPtr->createSensorCb(entity, dataSdf, parentNode->Name());
        // Add to the system's scene manager
        if (!this->dataPtr->sceneManager.AddSensor(entity, sensorName, parent))
        {
          gzerr << "Failed to create sensor [" << sensorName << "]"
                 << std::endl;
        }
      }
    }
  }

  this->dataPtr->UpdateLights(entityLights);

  // update entities' pose
  {
    GZ_PROFILE("RenderUtil::Update Poses");
    for (const auto &pose : entityPoses)
    {
      auto node = this->dataPtr->sceneManager.NodeById(pose.first);
      if (!node)
        continue;

      // Don't move entity being manipulated (last selected)
      // TODO(anyone) Check top level visual instead of parent
      auto vis = std::dynamic_pointer_cast<rendering::Visual>(node);
      int updateNode = 0;
      Entity entityId = kNullEntity;
      if (vis)
      {
        // Get information from the visual's user data to indicate if
        // the render thread should pause updating it's true location,
        // this functionality is needed for temporal placement of a
        // visual such as an align preview
        updateNode = std::get<int>(vis->UserData("pause-update"));
        entityId = std::get<uint64_t>(vis->UserData("gazebo-entity"));
      }
      if ((this->dataPtr->transformActive &&
          (pose.first == this->dataPtr->selectedEntities.back() ||
          entityId == this->dataPtr->selectedEntities.back())) ||
          updateNode)
      {
        continue;
      }

      node->SetLocalPose(pose.second);
    }

    // update entities' local transformations
    if (this->dataPtr->actorManualSkeletonUpdate)
    {
      for (auto &tf : actorTransforms)
      {
        auto actorMesh = this->dataPtr->sceneManager.ActorMeshById(tf.first);
        auto actorVisual = this->dataPtr->sceneManager.NodeById(tf.first);
        if (!actorMesh || !actorVisual)
        {
          gzerr << "Actor with Entity ID '" << tf.first << "'. not found. "
                 << "Skipping skeleton animation update." << std::endl;
          continue;
        }

        math::Pose3d globalPose;
        if (entityPoses.find(tf.first) != entityPoses.end())
        {
          globalPose = entityPoses[tf.first];
        }

        math::Pose3d trajPose;
        // Trajectory from the ECS
        if (trajectoryPoses.find(tf.first) != trajectoryPoses.end())
        {
          trajPose = trajectoryPoses[tf.first];
        }
        // Trajectory from the SDF script
        else
        {
          trajPose.Pos() = tf.second["actorPose"].Translation();
          trajPose.Rot() = tf.second["actorPose"].Rotation();
        }

        actorVisual->SetLocalPose(globalPose * trajPose);

        tf.second.erase("actorPose");
        actorMesh->SetSkeletonLocalTransforms(tf.second);
      }
    }
    else
    {
      this->dataPtr->UpdateAnimation(actorAnimationData, entityPoses,
          trajectoryPoses);
    }
  }

  // set visual temperature
  for (const auto &temp : entityTemp)
  {
    auto node = this->dataPtr->sceneManager.NodeById(temp.first);
    if (!node)
      continue;

    auto visual = std::dynamic_pointer_cast<rendering::Visual>(node);
    if (!visual)
      continue;

    const auto &heatSignature = std::get<2>(temp.second);
    if (heatSignature.empty())
      visual->SetUserData("temperature", std::get<0>(temp.second));
    else
    {
      visual->SetUserData("minTemp", std::get<0>(temp.second));
      visual->SetUserData("maxTemp", std::get<1>(temp.second));
      visual->SetUserData("temperature", heatSignature);
    }
  }

  this->dataPtr->UpdateVisualLabels(entityLabel);

  // update joint parent visual poses
  {
    for (const auto &jointEntity : updateJointParentPoses)
    {
      this->dataPtr->sceneManager.UpdateJointParentPose(jointEntity);
    }
  }

  // create new transparent visuals
  {
    for (const auto &link : newTransparentVisualLinks)
    {
      std::vector<Entity> visEntities =
          this->dataPtr->linkToVisualEntities[link];

      for (const auto &visEntity : visEntities)
      {
        if (!this->dataPtr->viewingTransparent[visEntity])
        {
          auto vis = this->dataPtr->sceneManager.VisualById(visEntity);

          this->dataPtr->sceneManager.UpdateTransparency(vis,
              true /* transparent */);
          this->dataPtr->viewingTransparent[visEntity] = true;
        }
      }
    }
  }

  // create new inertia visuals
  {
    for (const auto &link : newInertiaLinks)
    {
      // create a new id for the inertia visual
      auto attempts = 100000u;
      for (auto i = 0u; i < attempts; ++i)
      {
        Entity id = std::numeric_limits<uint64_t>::max() - i;
        if (!this->dataPtr->sceneManager.HasEntity(id) &&
            !this->dataPtr->viewingInertias[link])
        {
          rendering::VisualPtr inrVisual =
            this->dataPtr->sceneManager.CreateInertiaVisual(
              id, this->dataPtr->entityInertials[link], link);
          this->dataPtr->viewingInertias[link] = true;
          this->dataPtr->linkToInertiaVisuals[link] = id;
          break;
        }
      }
    }
  }

  // create new joint visuals
  {
    for (const auto &model : newJointModels)
    {
      std::vector<Entity> jointEntities =
          this->dataPtr->modelToJointEntities[model];

      for (const auto &jointEntity : jointEntities)
      {
        if (!this->dataPtr->sceneManager.HasEntity(jointEntity))
        {
          std::string childLinkName =
              this->dataPtr->entityJoints[jointEntity].ChildName();
          Entity childId =
              this->dataPtr->matchLinksWithEntities[model][childLinkName];

          std::string parentLinkName =
              this->dataPtr->entityJoints[jointEntity].ParentName();
          Entity parentId =
              this->dataPtr->matchLinksWithEntities[model][parentLinkName];

          auto joint = this->dataPtr->entityJoints[jointEntity];

          auto vis = this->dataPtr->sceneManager.CreateJointVisual(
              jointEntity, joint, childId, parentId);
          this->dataPtr->viewingJoints[jointEntity] = true;

          // Update joint parent visual pose
          if (joint.Axis(1))
          {
            this->dataPtr->updateJointParentPoses.push_back(jointEntity);
          }
        }
      }
    }
  }

  // create new center of mass visuals
  {
    for (const auto &link : newCOMLinks)
    {
      // create a new id for the center of mass visual
      auto attempts = 100000u;
      for (auto i = 0u; i < attempts; ++i)
      {
        Entity id = std::numeric_limits<uint64_t>::max() - i;
        if (!this->dataPtr->sceneManager.HasEntity(id) &&
            !this->dataPtr->viewingCOM[link])
        {
          rendering::VisualPtr inrVisual =
            this->dataPtr->sceneManager.CreateCOMVisual(
              id, this->dataPtr->entityInertials[link], link);
          this->dataPtr->viewingCOM[link] = true;
          this->dataPtr->linkToCOMVisuals[link] = id;
          break;
        }
      }
    }
  }

  // create new wireframe visuals
  {
    for (const auto &link : newWireframeVisualLinks)
    {
      std::vector<Entity> visEntities =
          this->dataPtr->linkToVisualEntities[link];

      for (const auto &visEntity : visEntities)
      {
        if (!this->dataPtr->viewingWireframes[visEntity])
        {
          auto vis = this->dataPtr->sceneManager.VisualById(visEntity);
          vis->SetWireframe(true);
          this->dataPtr->viewingWireframes[visEntity] = true;
        }
      }
    }
  }

  // create new collision visuals
  {
    for (const auto &link : newCollisionLinks)
    {
      std::vector<Entity> colEntities =
          this->dataPtr->linkToCollisionEntities[link];

      for (const auto &colEntity : colEntities)
      {
        if (!this->dataPtr->sceneManager.HasEntity(colEntity))
        {
          auto vis = this->dataPtr->sceneManager.CreateCollision(colEntity,
              this->dataPtr->entityCollisions[colEntity], link);
          this->dataPtr->viewingCollisions[colEntity] = true;

          // add geometry material to originalEmissive map
          for (auto g = 0u; g < vis->GeometryCount(); ++g)
          {
            auto geom = vis->GeometryByIndex(g);

            // Geometry material
            auto geomMat = geom->Material();
            if (nullptr == geomMat)
              continue;

            if (this->dataPtr->originalEmissive.find(geom->Name()) ==
                this->dataPtr->originalEmissive.end())
            {
              this->dataPtr->originalEmissive[geom->Name()] =
                  geomMat->Emissive();
            }
          }
        }
      }
    }
  }

  this->dataPtr->UpdateThermalCamera(thermalCameraData);

  // update visuals
  // TODO(anyone) currently updates material colors of visual only,
  // need to extend to other updates
  {
    GZ_PROFILE("RenderUtil::Update Visuals");
    for (const auto &visual : entityVisuals)
    {
      if (!visual.second.has_material())
        continue;

      auto node = this->dataPtr->sceneManager.NodeById(visual.first);
      if (!node)
        continue;

      auto vis = std::dynamic_pointer_cast<rendering::Visual>(node);
      if (vis)
      {
        msgs::Material matMsg = visual.second.material();

        // Geometry material
        for (auto g = 0u; g < vis->GeometryCount(); ++g)
        {
          rendering::GeometryPtr geom = vis->GeometryByIndex(g);
          rendering::MaterialPtr geomMat = geom->Material();
          if (!geomMat)
            continue;

          math::Color color;
          if (matMsg.has_ambient())
          {
            color = msgs::Convert(matMsg.ambient());
            if (geomMat->Ambient() != color)
              geomMat->SetAmbient(color);
          }

          if (matMsg.has_diffuse())
          {
            color = msgs::Convert(matMsg.diffuse());
            if (geomMat->Diffuse() != color)
              geomMat->SetDiffuse(color);
          }

          if (matMsg.has_specular())
          {
            color = msgs::Convert(matMsg.specular());
            if (geomMat->Specular() != color)
              geomMat->SetSpecular(color);
          }

          if (matMsg.has_emissive())
          {
            color = msgs::Convert(matMsg.emissive());
            if (geomMat->Emissive() != color)
              geomMat->SetEmissive(color);
          }
        }
      }
    }
  }

  if (this->dataPtr->eventManager)
    this->dataPtr->eventManager->Emit<events::SceneUpdate>();
}

//////////////////////////////////////////////////
void RenderUtilPrivate::CreateRenderingEntities(
    const EntityComponentManager &_ecm, const UpdateInfo &_info)
{
  GZ_PROFILE("RenderUtilPrivate::CreateRenderingEntities");

  // Treat all pre-existent entities as new at startup
  // TODO(anyone) Combine the two CreateEntities functions below to reduce
  // duplicate code
  if (!this->initialized)
  {
    this->CreateEntitiesFirstUpdate(_ecm, _info);
    this->initialized = true;
  }
  else
  {
    this->CreateEntitiesRuntime(_ecm, _info);
  }
}

//////////////////////////////////////////////////
void RenderUtilPrivate::AddNewSensor(const EntityComponentManager &_ecm,
    Entity _entity, const sdf::Sensor &_sdfData, Entity _parent,
    const std::string &_topicSuffix)
{
  sdf::Sensor sdfDataCopy(_sdfData);
  std::string sensorScopedName =
      removeParentScope(scopedName(_entity, _ecm, "::", false), "::");
  sdfDataCopy.SetName(sensorScopedName);
  // check topic
  if (sdfDataCopy.Topic().empty())
  {
    sdfDataCopy.SetTopic(scopedName(_entity, _ecm) + _topicSuffix);
  }
  this->newSensors.push_back(
      std::make_tuple(_entity, std::move(sdfDataCopy), _parent));
  this->sensorEntities.insert(_entity);
}

//////////////////////////////////////////////////
void RenderUtilPrivate::CreateEntitiesFirstUpdate(
    const EntityComponentManager &_ecm, const UpdateInfo &_info)
{
  const std::string cameraSuffix{"/image"};
  const std::string depthCameraSuffix{"/depth_image"};
  const std::string rgbdCameraSuffix{""};
  const std::string thermalCameraSuffix{"/image"};
  const std::string gpuLidarSuffix{"/scan"};
  const std::string segmentationCameraSuffix{"/segmentation"};
  const std::string boundingBoxCameraSuffix{"/boundingbox"};
  const std::string wideAngleCameraSuffix{"/image"};

  // Get all the new worlds
  // TODO(anyone) Only one scene is supported for now
  // extend the sensor system to support mutliple scenes in the future
  _ecm.Each<components::World, components::Scene>(
      [&](const Entity & _entity,
        const components::World *,
        const components::Scene *_scene)->bool
      {
        this->sceneManager.SetWorldId(_entity);
        const sdf::Scene &sceneSdf = _scene->Data();
        this->newScenes.push_back(sceneSdf);
        return true;
      });

  _ecm.Each<components::Model, components::Name, components::Pose,
            components::ParentEntity>(
      [&](const Entity &_entity,
          const components::Model *,
          const components::Name *_name,
          const components::Pose *_pose,
          const components::ParentEntity *_parent)->bool
      {
        sdf::Model model;
        model.SetName(_name->Data());
        model.SetRawPose(_pose->Data());
        this->newModels.push_back(std::make_tuple(_entity, model,
            _parent->Data(), _info.iterations));
        this->modelToModelEntities[_parent->Data()].push_back(_entity);
        return true;
      });

  _ecm.Each<components::Link, components::Name, components::Pose,
            components::ParentEntity>(
      [&](const Entity &_entity,
          const components::Link *,
          const components::Name *_name,
          const components::Pose *_pose,
          const components::ParentEntity *_parent)->bool
      {
        this->CreateLink(_ecm, _entity, _name, _pose, _parent);
        return true;
      });

  // visuals
  _ecm.Each<components::Visual, components::Name, components::Pose,
            components::Geometry,
            components::CastShadows,
            components::Transparency,
            components::VisibilityFlags,
            components::ParentEntity>(
      [&](const Entity &_entity,
          const components::Visual *,
          const components::Name *_name,
          const components::Pose *_pose,
          const components::Geometry *_geom,
          const components::CastShadows *_castShadows,
          const components::Transparency *_transparency,
          const components::VisibilityFlags *_visibilityFlags,
          const components::ParentEntity *_parent)->bool
      {
        this->CreateVisual(_ecm, _entity, _name, _pose, _geom, _castShadows,
            _transparency, _visibilityFlags, _parent);
        return true;
      });

  // actors
  _ecm.Each<components::Actor, components::Name, components::ParentEntity>(
      [&](const Entity &_entity,
          const components::Actor *_actor,
          const components::Name *_name,
          const components::ParentEntity *_parent) -> bool
      {
        this->newActors.push_back(std::make_tuple(_entity, _actor->Data(),
            _name->Data(), _parent->Data()));

        // set label
        auto label = _ecm.Component<components::SemanticLabel>(_entity);
        if (label != nullptr)
        {
          this->entityLabel[_entity] = label->Data();
        }

        return true;
      });

  // lights
  _ecm.Each<components::Light, components::Name, components::ParentEntity>(
      [&](const Entity &_entity,
          const components::Light *_light,
          const components::Name *_name,
          const components::ParentEntity *_parent) -> bool
      {
        this->CreateLight(_ecm, _entity, _light, _name, _parent);
        return true;
      });

  // inertials
  _ecm.Each<components::Inertial, components::Pose>(
      [&](const Entity &_entity,
          const components::Inertial *_inrElement,
          const components::Pose *) -> bool
      {
        this->entityInertials[_entity] = _inrElement->Data();
        return true;
      });

  // collisions
  _ecm.Each<components::Collision, components::Name, components::Pose,
            components::Geometry, components::CollisionElement,
            components::ParentEntity>(
      [&](const Entity &_entity,
          const components::Collision *,
          const components::Name *,
          const components::Pose *,
          const components::Geometry *,
          const components::CollisionElement *_collElement,
          const components::ParentEntity *_parent) -> bool
      {
        this->entityCollisions[_entity] = _collElement->Data();
        this->linkToCollisionEntities[_parent->Data()].push_back(_entity);
        return true;
      });

  // joints
  _ecm.Each<components::Joint, components::Name, components::JointType,
              components::Pose, components::ParentEntity,
              components::ParentLinkName, components::ChildLinkName>(
      [&](const Entity &_entity,
          const components::Joint * /* _joint */,
          const components::Name *_name,
          const components::JointType *_jointType,
          const components::Pose *_pose,
          const components::ParentEntity *_parentModel,
          const components::ParentLinkName *_parentLinkName,
          const components::ChildLinkName *_childLinkName) -> bool
      {
        sdf::Joint joint;
        joint.SetName(_name->Data());
        joint.SetType(_jointType->Data());
        joint.SetRawPose(_pose->Data());

        joint.SetParentName(_parentLinkName->Data());
        joint.SetChildName(_childLinkName->Data());

        auto jointAxis = _ecm.Component<components::JointAxis>(_entity);
        auto jointAxis2 = _ecm.Component<components::JointAxis2>(_entity);

        if (jointAxis)
        {
          joint.SetAxis(0, jointAxis->Data());
        }
        if (jointAxis2)
        {
          joint.SetAxis(1, jointAxis2->Data());
        }

        this->entityJoints[_entity] = joint;
        this->modelToJointEntities[_parentModel->Data()].push_back(_entity);
        return true;
      });

  // particle emitters
  _ecm.Each<components::ParticleEmitter, components::ParentEntity>(
      [&](const Entity &_entity,
          const components::ParticleEmitter *_emitter,
          const components::ParentEntity *_parent) -> bool
      {
        this->newParticleEmitters.push_back(
            std::make_tuple(_entity, _emitter->Data(), _parent->Data()));
        return true;
      });

  if (this->enableSensors)
  {
    // Create cameras
    _ecm.Each<components::Camera, components::ParentEntity>(
      [&](const Entity &_entity,
          const components::Camera *_camera,
          const components::ParentEntity *_parent)->bool
        {
          this->AddNewSensor(_ecm, _entity, _camera->Data(), _parent->Data(),
                       cameraSuffix);
          return true;
        });

    // Create depth cameras
    _ecm.Each<components::DepthCamera, components::ParentEntity>(
      [&](const Entity &_entity,
          const components::DepthCamera *_depthCamera,
          const components::ParentEntity *_parent)->bool
        {
          this->AddNewSensor(_ecm, _entity, _depthCamera->Data(),
              _parent->Data(), depthCameraSuffix);
          return true;
        });

    // Create rgbd cameras
    _ecm.Each<components::RgbdCamera, components::ParentEntity>(
      [&](const Entity &_entity,
          const components::RgbdCamera *_rgbdCamera,
          const components::ParentEntity *_parent)->bool
        {
          this->AddNewSensor(_ecm, _entity, _rgbdCamera->Data(),
              _parent->Data(), rgbdCameraSuffix);
          return true;
        });

    // Create gpu lidar
    _ecm.Each<components::GpuLidar, components::ParentEntity>(
      [&](const Entity &_entity,
          const components::GpuLidar *_gpuLidar,
          const components::ParentEntity *_parent)->bool
        {
          this->AddNewSensor(_ecm, _entity, _gpuLidar->Data(), _parent->Data(),
                       gpuLidarSuffix);
          return true;
        });

    // Create thermal camera
    _ecm.Each<components::ThermalCamera, components::ParentEntity>(
      [&](const Entity &_entity,
          const components::ThermalCamera *_thermalCamera,
          const components::ParentEntity *_parent)->bool
        {
          this->AddNewSensor(_ecm, _entity, _thermalCamera->Data(),
              _parent->Data(), thermalCameraSuffix);
          return true;
        });

    // Create segmentation cameras
    _ecm.Each<components::SegmentationCamera, components::ParentEntity>(
      [&](const Entity &_entity,
          const components::SegmentationCamera *_segmentationCamera,
          const components::ParentEntity *_parent)->bool
        {
          this->AddNewSensor(_ecm, _entity, _segmentationCamera->Data(),
            _parent->Data(), segmentationCameraSuffix);
          return true;
        });

    // Create bounding box cameras
    _ecm.Each<components::BoundingBoxCamera, components::ParentEntity>(
      [&](const Entity &_entity,
          const components::BoundingBoxCamera *_boundingBoxCamera,
          const components::ParentEntity *_parent)->bool
        {
          this->AddNewSensor(_ecm, _entity, _boundingBoxCamera->Data(),
            _parent->Data(), boundingBoxCameraSuffix);
          return true;
        });

    // Create wide angle cameras
    _ecm.Each<components::WideAngleCamera, components::ParentEntity>(
      [&](const Entity &_entity,
          const components::WideAngleCamera *_wideAngleCamera,
          const components::ParentEntity *_parent)->bool
        {
          this->AddNewSensor(_ecm, _entity, _wideAngleCamera->Data(),
            _parent->Data(), wideAngleCameraSuffix);
          return true;
        });
  }
}

//////////////////////////////////////////////////
void RenderUtilPrivate::CreateEntitiesRuntime(
    const EntityComponentManager &_ecm, const UpdateInfo &_info)
{
  const std::string cameraSuffix{"/image"};
  const std::string depthCameraSuffix{"/depth_image"};
  const std::string rgbdCameraSuffix{""};
  const std::string thermalCameraSuffix{"/image"};
  const std::string gpuLidarSuffix{"/scan"};
  const std::string segmentationCameraSuffix{"/segmentation"};
  const std::string boundingBoxCameraSuffix{"/boundingbox"};
  const std::string wideAngleCameraSuffix{"/image"};

  // Get all the new worlds
  // TODO(anyone) Only one scene is supported for now
  // extend the sensor system to support mutliple scenes in the future
  _ecm.EachNew<components::World, components::Scene>(
      [&](const Entity & _entity,
        const components::World *,
        const components::Scene *_scene)->bool
      {
        this->sceneManager.SetWorldId(_entity);
        const sdf::Scene &sceneSdf = _scene->Data();
        this->newScenes.push_back(sceneSdf);
        return true;
      });

  _ecm.EachNew<components::Model, components::Name, components::Pose,
            components::ParentEntity>(
      [&](const Entity &_entity,
          const components::Model *,
          const components::Name *_name,
          const components::Pose *_pose,
          const components::ParentEntity *_parent)->bool
      {
        sdf::Model model;
        model.SetName(_name->Data());
        model.SetRawPose(_pose->Data());
        this->newModels.push_back(std::make_tuple(_entity, model,
            _parent->Data(), _info.iterations));
        this->modelToModelEntities[_parent->Data()].push_back(_entity);
        return true;
      });

  _ecm.EachNew<components::Link, components::Name, components::Pose,
            components::ParentEntity>(
      [&](const Entity &_entity,
          const components::Link *,
          const components::Name *_name,
          const components::Pose *_pose,
          const components::ParentEntity *_parent)->bool
      {
        this->CreateLink(_ecm, _entity, _name, _pose, _parent);
        return true;
      });

  // visuals
  _ecm.EachNew<components::Visual, components::Name, components::Pose,
            components::Geometry,
            components::CastShadows,
            components::Transparency,
            components::VisibilityFlags,
            components::ParentEntity>(
      [&](const Entity &_entity,
          const components::Visual *,
          const components::Name *_name,
          const components::Pose *_pose,
          const components::Geometry *_geom,
          const components::CastShadows *_castShadows,
          const components::Transparency *_transparency,
          const components::VisibilityFlags *_visibilityFlags,
          const components::ParentEntity *_parent)->bool
      {
        this->CreateVisual(_ecm, _entity, _name, _pose, _geom, _castShadows,
            _transparency, _visibilityFlags, _parent);
        return true;
      });

  // actors
  _ecm.EachNew<components::Actor, components::Name, components::ParentEntity>(
      [&](const Entity &_entity,
          const components::Actor *_actor,
          const components::Name *_name,
          const components::ParentEntity *_parent) -> bool
      {
        this->newActors.push_back(
            std::make_tuple(_entity, _actor->Data(), _name->Data(),
              _parent->Data()));

        // set label
        auto label = _ecm.Component<components::SemanticLabel>(_entity);
        if (label != nullptr)
        {
          this->entityLabel[_entity] = label->Data();
        }

        return true;
      });

  // lights
  _ecm.EachNew<components::Light, components::Name, components::ParentEntity>(
      [&](const Entity &_entity,
          const components::Light *_light,
          const components::Name *_name,
          const components::ParentEntity *_parent) -> bool
      {
        this->CreateLight(_ecm, _entity, _light, _name, _parent);
        return true;
      });

  // inertials
  _ecm.EachNew<components::Inertial, components::Pose>(
      [&](const Entity &_entity,
          const components::Inertial *_inrElement,
          const components::Pose *) -> bool
      {
        this->entityInertials[_entity] = _inrElement->Data();
        return true;
      });

  // collisions
  _ecm.EachNew<components::Collision, components::Name, components::Pose,
            components::Geometry, components::CollisionElement,
            components::ParentEntity>(
      [&](const Entity &_entity,
          const components::Collision *,
          const components::Name *,
          const components::Pose *,
          const components::Geometry *,
          const components::CollisionElement *_collElement,
          const components::ParentEntity *_parent) -> bool
      {
        this->entityCollisions[_entity] = _collElement->Data();
        this->linkToCollisionEntities[_parent->Data()].push_back(_entity);
        return true;
      });

  // joints
  _ecm.EachNew<components::Joint, components::Name, components::JointType,
              components::Pose, components::ParentEntity,
              components::ParentLinkName, components::ChildLinkName>(
      [&](const Entity &_entity,
          const components::Joint * /* _joint */,
          const components::Name *_name,
          const components::JointType *_jointType,
          const components::Pose *_pose,
          const components::ParentEntity *_parentModel,
          const components::ParentLinkName *_parentLinkName,
          const components::ChildLinkName *_childLinkName) -> bool
      {
        sdf::Joint joint;
        joint.SetName(_name->Data());
        joint.SetType(_jointType->Data());
        joint.SetRawPose(_pose->Data());

        joint.SetParentName(_parentLinkName->Data());
        joint.SetChildName(_childLinkName->Data());

        auto jointAxis = _ecm.Component<components::JointAxis>(_entity);
        auto jointAxis2 = _ecm.Component<components::JointAxis2>(_entity);

        if (jointAxis)
        {
          joint.SetAxis(0, jointAxis->Data());
        }
        if (jointAxis2)
        {
          joint.SetAxis(1, jointAxis2->Data());
        }

        this->entityJoints[_entity] = joint;
        this->modelToJointEntities[_parentModel->Data()].push_back(_entity);
        return true;
      });

  // particle emitters
  _ecm.EachNew<components::ParticleEmitter, components::ParentEntity>(
      [&](const Entity &_entity,
          const components::ParticleEmitter *_emitter,
          const components::ParentEntity *_parent) -> bool
      {
        this->newParticleEmitters.push_back(
            std::make_tuple(_entity, _emitter->Data(), _parent->Data()));
        return true;
      });

  if (this->enableSensors)
  {
    // Create cameras
    _ecm.EachNew<components::Camera, components::ParentEntity>(
      [&](const Entity &_entity,
          const components::Camera *_camera,
          const components::ParentEntity *_parent)->bool
        {
          this->AddNewSensor(_ecm, _entity, _camera->Data(), _parent->Data(),
                       cameraSuffix);
          return true;
        });

    // Create depth cameras
    _ecm.EachNew<components::DepthCamera, components::ParentEntity>(
      [&](const Entity &_entity,
          const components::DepthCamera *_depthCamera,
          const components::ParentEntity *_parent)->bool
        {
          this->AddNewSensor(_ecm, _entity, _depthCamera->Data(),
              _parent->Data(), depthCameraSuffix);
          return true;
        });

    // Create RGBD cameras
    _ecm.EachNew<components::RgbdCamera, components::ParentEntity>(
      [&](const Entity &_entity,
          const components::RgbdCamera *_rgbdCamera,
          const components::ParentEntity *_parent)->bool
        {
          this->AddNewSensor(_ecm, _entity, _rgbdCamera->Data(),
              _parent->Data(), rgbdCameraSuffix);
          return true;
        });

    // Create gpu lidar
    _ecm.EachNew<components::GpuLidar, components::ParentEntity>(
      [&](const Entity &_entity,
          const components::GpuLidar *_gpuLidar,
          const components::ParentEntity *_parent)->bool
        {
          this->AddNewSensor(_ecm, _entity, _gpuLidar->Data(), _parent->Data(),
                       gpuLidarSuffix);
          return true;
        });

    // Create thermal camera
    _ecm.EachNew<components::ThermalCamera, components::ParentEntity>(
      [&](const Entity &_entity,
          const components::ThermalCamera *_thermalCamera,
          const components::ParentEntity *_parent)->bool
        {
          this->AddNewSensor(_ecm, _entity, _thermalCamera->Data(),
              _parent->Data(), thermalCameraSuffix);
          return true;
        });

    // Create segmentation cameras
    _ecm.EachNew<components::SegmentationCamera, components::ParentEntity>(
      [&](const Entity &_entity,
          const components::SegmentationCamera *_segmentationCamera,
          const components::ParentEntity *_parent)->bool
        {
          this->AddNewSensor(_ecm, _entity, _segmentationCamera->Data(),
            _parent->Data(), segmentationCameraSuffix);
          return true;
        });

    // Create bounding box cameras
    _ecm.EachNew<components::BoundingBoxCamera, components::ParentEntity>(
      [&](const Entity &_entity,
          const components::BoundingBoxCamera *_boundingBoxCamera,
          const components::ParentEntity *_parent)->bool
        {
          this->AddNewSensor(_ecm, _entity, _boundingBoxCamera->Data(),
            _parent->Data(), boundingBoxCameraSuffix);
          return true;
        });

    // Create wide angle cameras
    _ecm.EachNew<components::WideAngleCamera, components::ParentEntity>(
      [&](const Entity &_entity,
          const components::WideAngleCamera *_wideAngleCamera,
          const components::ParentEntity *_parent)->bool
        {
          this->AddNewSensor(_ecm, _entity, _wideAngleCamera->Data(),
            _parent->Data(), wideAngleCameraSuffix);
          return true;
        });
  }
}

//////////////////////////////////////////////////
void RenderUtilPrivate::UpdateRenderingEntities(
    const EntityComponentManager &_ecm)
{
  GZ_PROFILE("RenderUtilPrivate::UpdateRenderingEntities");
  _ecm.Each<components::Model, components::Pose>(
      [&](const Entity &_entity,
        const components::Model *,
        const components::Pose *_pose)->bool
      {
        this->entityPoses[_entity] = _pose->Data();
        return true;
      });

  _ecm.Each<components::Link, components::Pose>(
      [&](const Entity &_entity,
        const components::Link *,
        const components::Pose *_pose)->bool
      {
        this->entityPoses[_entity] = _pose->Data();
        return true;
      });

  // visuals
  _ecm.Each<components::Visual, components::Pose >(
      [&](const Entity &_entity,
        const components::Visual *,
        const components::Pose *_pose)->bool
      {
        this->entityPoses[_entity] = _pose->Data();
        return true;
      });

  // actors
  _ecm.Each<components::Actor, components::Pose>(
      [&](const Entity &_entity,
        const components::Actor *,
        const components::Pose *_pose)->bool
      {
        // Trajectory origin
        this->entityPoses[_entity] = _pose->Data();

        auto animTimeComp = _ecm.Component<components::AnimationTime>(_entity);
        auto animNameComp = _ecm.Component<components::AnimationName>(_entity);

        // Animation time set through ECM so gz-rendering can calculate bone
        // transforms
        if (animTimeComp && animNameComp)
        {
          auto skel = this->sceneManager.ActorSkeletonById(_entity);
          if (nullptr != skel)
          {
            AnimationUpdateData animData;
            animData.loop = true;
            animData.followTrajectory = true;
            animData.animationName = animNameComp->Data();
            animData.time = animTimeComp->Data();
            animData.rootTransform = skel->RootNode()->Transform();
            animData.valid = true;
            this->actorAnimationData[_entity] = animData;
          }
        }
        // Bone poses calculated by gz-common
        else if (this->actorManualSkeletonUpdate)
        {
          this->actorTransforms[_entity] =
              this->sceneManager.ActorSkeletonTransformsAt(
              _entity, this->simTime);
        }
        // Trajectory info from SDF so gz-rendering can calculate bone poses
        else
        {
          auto animData =
            this->sceneManager.ActorAnimationAt(_entity, this->simTime);

          if (animData.valid)
          {
            this->actorAnimationData[_entity] = animData;
          }
        }

        // Trajectory pose set by other systems
        auto trajPoseComp = _ecm.Component<components::TrajectoryPose>(_entity);
        if (trajPoseComp)
          this->trajectoryPoses[_entity] = trajPoseComp->Data();
        return true;
      });

  // update lights
  _ecm.Each<components::Light, components::Pose>(
      [&](const Entity &_entity,
        const components::Light *,
        const components::Pose *_pose)->bool
      {
        this->entityPoses[_entity] = _pose->Data();
        return true;
      });

  // Update cameras
  _ecm.Each<components::Camera, components::Pose>(
      [&](const Entity &_entity,
        const components::Camera *,
        const components::Pose *_pose)->bool
      {
        this->entityPoses[_entity] = _pose->Data();
        return true;
      });

  // Update depth cameras
  _ecm.Each<components::DepthCamera, components::Pose>(
      [&](const Entity &_entity,
        const components::DepthCamera *,
        const components::Pose *_pose)->bool
      {
        this->entityPoses[_entity] = _pose->Data();
        return true;
      });

  // Update RGBD cameras
  _ecm.Each<components::RgbdCamera, components::Pose>(
      [&](const Entity &_entity,
        const components::RgbdCamera *,
        const components::Pose *_pose)->bool
      {
        this->entityPoses[_entity] = _pose->Data();
        return true;
      });

  // Update gpu_lidar
  _ecm.Each<components::GpuLidar, components::Pose>(
      [&](const Entity &_entity,
        const components::GpuLidar *,
        const components::Pose *_pose)->bool
      {
        this->entityPoses[_entity] = _pose->Data();
        return true;
      });

  // Update thermal cameras
  _ecm.Each<components::ThermalCamera, components::Pose>(
      [&](const Entity &_entity,
        const components::ThermalCamera *,
        const components::Pose *_pose)->bool
      {
        this->entityPoses[_entity] = _pose->Data();
        return true;
      });

  // Update segmentation cameras
  _ecm.Each<components::SegmentationCamera, components::Pose>(
      [&](const Entity &_entity,
        const components::SegmentationCamera *,
        const components::Pose *_pose)->bool
      {
        this->entityPoses[_entity] = _pose->Data();
        return true;
      });

  // Update bounding box cameras
  _ecm.Each<components::BoundingBoxCamera, components::Pose>(
      [&](const Entity &_entity,
        const components::BoundingBoxCamera *,
        const components::Pose *_pose)->bool
      {
        this->entityPoses[_entity] = _pose->Data();
        return true;
      });

  // Update wide angle cameras
  _ecm.Each<components::WideAngleCamera, components::Pose>(
      [&](const Entity &_entity,
        const components::WideAngleCamera *,
        const components::Pose *_pose)->bool
      {
        this->entityPoses[_entity] = _pose->Data();
        return true;
      });
}

//////////////////////////////////////////////////
void RenderUtilPrivate::RemoveRenderingEntities(
    const EntityComponentManager &_ecm, const UpdateInfo &_info)
{
<<<<<<< HEAD
  GZ_PROFILE("RenderUtilPrivate::RemoveRenderingEntities");
=======
  IGN_PROFILE("RenderUtilPrivate::RemoveRenderingEntities");
>>>>>>> 216d5a51
  _ecm.EachRemoved<components::Actor>(
      [&](const Entity &_entity, const components::Actor *)->bool
      {
        this->removeEntities[_entity] = _info.iterations;
        this->entityPoses.erase(_entity);
<<<<<<< HEAD
        this->actorAnimationData.erase(_entity);
        this->actorTransforms.erase(_entity);
        this->trajectoryPoses.erase(_entity);
        return true;
      });

=======
        this->actorTransforms.erase(_entity);
        return true;
      });
>>>>>>> 216d5a51
  _ecm.EachRemoved<components::Model>(
      [&](const Entity &_entity, const components::Model *)->bool
      {
        this->removeEntities[_entity] = _info.iterations;
        this->modelToLinkEntities.erase(_entity);
        this->modelToModelEntities.erase(_entity);
        this->matchLinksWithEntities.erase(_entity);
        return true;
      });

  _ecm.EachRemoved<components::Link>(
      [&](const Entity &_entity, const components::Link *)->bool
      {
        this->removeEntities[_entity] = _info.iterations;
        this->linkToVisualEntities.erase(_entity);
        this->linkToCollisionEntities.erase(_entity);

        if (this->linkToInertiaVisuals.find(_entity) !=
            this->linkToInertiaVisuals.end())
        {
          this->removeEntities[this->linkToInertiaVisuals[_entity]] =
            _info.iterations;
        }

        if (this->linkToCOMVisuals.find(_entity) !=
            this->linkToCOMVisuals.end())
        {
          this->removeEntities[this->linkToCOMVisuals[_entity]] =
            _info.iterations;
        }

        this->linkToInertiaVisuals.erase(_entity);
        this->viewingInertias.erase(_entity);
        this->linkToCOMVisuals.erase(_entity);
        this->viewingCOM.erase(_entity);
        this->entityInertials.erase(_entity);
        return true;
      });

  // visuals
  _ecm.EachRemoved<components::Visual>(
      [&](const Entity &_entity, const components::Visual *)->bool
      {
        this->removeEntities[_entity] = _info.iterations;
        return true;
      });

  // lights
  _ecm.EachRemoved<components::Light>(
      [&](const Entity &_entity, const components::Light *)->bool
      {
        this->removeEntities[_entity] = _info.iterations;
        this->removeEntities[matchLightWithVisuals[_entity]] =
          _info.iterations;
        matchLightWithVisuals.erase(_entity);
        return true;
      });

  // joints
  _ecm.EachRemoved<components::Joint>(
      [&](const Entity &_entity, const components::Joint *)->bool
      {
        this->removeEntities[_entity] = _info.iterations;
        this->entityJoints.erase(_entity);
        this->viewingJoints.erase(_entity);
        return true;
      });

  // particle emitters
  _ecm.EachRemoved<components::ParticleEmitter>(
      [&](const Entity &_entity, const components::ParticleEmitter *)->bool
      {
        this->removeEntities[_entity] = _info.iterations;
        return true;
      });

  // cameras
  _ecm.EachRemoved<components::Camera>(
    [&](const Entity &_entity, const components::Camera *)->bool
      {
        this->removeEntities[_entity] = _info.iterations;
        return true;
      });

  // depth cameras
  _ecm.EachRemoved<components::DepthCamera>(
    [&](const Entity &_entity, const components::DepthCamera *)->bool
      {
        this->removeEntities[_entity] = _info.iterations;
        return true;
      });

  // rgbd cameras
  _ecm.EachRemoved<components::RgbdCamera>(
    [&](const Entity &_entity, const components::RgbdCamera *)->bool
      {
        this->removeEntities[_entity] = _info.iterations;
        return true;
      });

  // gpu_lidars
  _ecm.EachRemoved<components::GpuLidar>(
    [&](const Entity &_entity, const components::GpuLidar *)->bool
      {
        this->removeEntities[_entity] = _info.iterations;
        return true;
      });

  // thermal cameras
  _ecm.EachRemoved<components::ThermalCamera>(
    [&](const Entity &_entity, const components::ThermalCamera *)->bool
      {
        this->removeEntities[_entity] = _info.iterations;
        return true;
      });

  // segmentation cameras
  _ecm.EachRemoved<components::SegmentationCamera>(
    [&](const Entity &_entity, const components::SegmentationCamera *)->bool
      {
        this->removeEntities[_entity] = _info.iterations;
        return true;
      });

  // bounding box cameras
  _ecm.EachRemoved<components::BoundingBoxCamera>(
    [&](const Entity &_entity, const components::BoundingBoxCamera *)->bool
      {
        this->removeEntities[_entity] = _info.iterations;
        return true;
      });

  // wide angle cameras
  _ecm.EachRemoved<components::WideAngleCamera>(
    [&](const Entity &_entity, const components::WideAngleCamera *)->bool
      {
        this->removeEntities[_entity] = _info.iterations;
        return true;
      });

  // collisions
  _ecm.EachRemoved<components::Collision>(
    [&](const Entity &_entity, const components::Collision *)->bool
      {
        this->removeEntities[_entity] = _info.iterations;
        this->viewingCollisions.erase(_entity);
        this->entityCollisions.erase(_entity);
        return true;
      });
}

/////////////////////////////////////////////////
void RenderUtil::SetHeadlessRendering(const bool &_headless)
{
  this->dataPtr->isHeadlessRendering = _headless;
}

/////////////////////////////////////////////////
bool RenderUtil::HeadlessRendering() const
{
  return this->dataPtr->isHeadlessRendering;
}

/////////////////////////////////////////////////
void RenderUtil::InitRenderEnginePluginPaths()
{
  common::SystemPaths pluginPath;
<<<<<<< HEAD

  // TODO(CH3): Deprecated. Remove on tock.
  std::string result;
  if (!gz::common::env(kRenderPluginPathEnv, result))
  {
    // Try deprecated env var if proper env var not populated
    if (gz::common::env(kRenderPluginPathEnvDeprecated, result))
    {
      gzwarn << "Finding plugins using deprecated IGN_ prefixed environment "
             << "variable [" << kRenderPluginPathEnvDeprecated
             << "]. Please use [" << kRenderPluginPathEnv
             << "] instead." << std::endl;
      pluginPath.SetPluginPathEnv(kRenderPluginPathEnv);
    }
  }
  else
  {
    // Preserve this one.
    pluginPath.SetPluginPathEnv(kRenderPluginPathEnv);
  }

=======
  pluginPath.SetPluginPathEnv(kRenderPluginPathEnv);
>>>>>>> 216d5a51
  rendering::setPluginPaths(pluginPath.PluginPaths());
}

/////////////////////////////////////////////////
void RenderUtil::Init()
{
  // Already initialized
  if (nullptr != this->dataPtr->scene)
    return;

  this->InitRenderEnginePluginPaths();

  std::map<std::string, std::string> params;
#ifdef __APPLE__
  // TODO(srmainwaring): implement facility for overriding the default
  //    graphics API in macOS, in which case there are restrictions on
  //    the version of OpenGL used.
  params["metal"] = "1";
#else
  if (this->dataPtr->useCurrentGLContext)
    params["useCurrentGLContext"] = "1";
#endif

  if (this->dataPtr->isHeadlessRendering)
    params["headless"] = "1";
  params["winID"] = this->dataPtr->winID;

  this->dataPtr->engine = rendering::engine(this->dataPtr->engineName, params);
  if (!this->dataPtr->engine)
  {
    gzerr << "Engine [" << this->dataPtr->engineName << "] is not supported. "
           << "Loading OGRE2 instead." << std::endl;
    this->dataPtr->engine = rendering::engine("ogre2", params);
  }

  // Scene
  this->dataPtr->scene =
      this->dataPtr->engine->SceneByName(this->dataPtr->sceneName);
  if (!this->dataPtr->scene)
  {
    gzdbg << "Create scene [" << this->dataPtr->sceneName << "]" << std::endl;
    this->dataPtr->scene =
        this->dataPtr->engine->CreateScene(this->dataPtr->sceneName);
    if (this->dataPtr->scene)
    {
      if (this->dataPtr->ambientLight)
      {
        this->dataPtr->scene->SetAmbientLight(
            *this->dataPtr->ambientLight);
      }

      if (this->dataPtr->backgroundColor)
      {
        this->dataPtr->scene->SetBackgroundColor(
            *this->dataPtr->backgroundColor);
      }
      this->dataPtr->scene->SetSkyEnabled(this->dataPtr->skyEnabled);
    }
  }

  this->dataPtr->sceneManager.SetScene(this->dataPtr->scene);
  if (this->dataPtr->enableSensors)
    this->dataPtr->markerManager.SetTopic("/sensors/marker");
  this->dataPtr->markerManager.Init(this->dataPtr->scene);
}

/////////////////////////////////////////////////
void RenderUtil::SetBackgroundColor(const math::Color &_color)
{
  this->dataPtr->backgroundColor = _color;
}

/////////////////////////////////////////////////
void RenderUtil::SetAmbientLight(const math::Color &_ambient)
{
  this->dataPtr->ambientLight  = _ambient;
}

/////////////////////////////////////////////////
void RenderUtil::ShowGrid()
{
  if (!this->dataPtr->scene)
    return;

  rendering::VisualPtr root = this->dataPtr->scene->RootVisual();

  // create gray material
  rendering::MaterialPtr gray = this->dataPtr->scene->CreateMaterial();
  gray->SetAmbient(0.7, 0.7, 0.7);
  gray->SetDiffuse(0.7, 0.7, 0.7);
  gray->SetSpecular(0.7, 0.7, 0.7);

  // create grid visual
  rendering::VisualPtr visual = this->dataPtr->scene->CreateVisual();
  rendering::GridPtr gridGeom = this->dataPtr->scene->CreateGrid();
  if (!gridGeom)
  {
    gzwarn << "Failed to create grid for scene ["
      << this->dataPtr->scene->Name() << "] on engine ["
        << this->dataPtr->scene->Engine()->Name() << "]"
          << std::endl;
    return;
  }
  gridGeom->SetCellCount(20);
  gridGeom->SetCellLength(1);
  gridGeom->SetVerticalCellCount(0);
  visual->AddGeometry(gridGeom);
  visual->SetLocalPosition(0, 0, 0.015);
  visual->SetMaterial(gray);
  root->AddChild(visual);
}

/////////////////////////////////////////////////
void RenderUtil::SetEngineName(const std::string &_name)
{
  // Deprecated: accept ignition-prefixed engines
  std::string deprecatedPrefix{"ignition"};
  auto name = _name;
  auto pos = name.find(deprecatedPrefix);
  if (pos != std::string::npos)
  {
    name.replace(pos, deprecatedPrefix.size(), "gz");
    gzwarn << "Trying to load deprecated engine [" << _name
           << "] for the server. Use [" << name << "] instead." << std::endl;
  }
  this->dataPtr->engineName = name;
}

/////////////////////////////////////////////////
std::string RenderUtil::EngineName() const
{
  return this->dataPtr->engineName;
}

/////////////////////////////////////////////////
void RenderUtil::SetSceneName(const std::string &_name)
{
  this->dataPtr->sceneName = _name;
}

/////////////////////////////////////////////////
void RenderUtil::SetScene(const rendering::ScenePtr &_scene)
{
  this->dataPtr->scene = _scene;
  this->dataPtr->sceneManager.SetScene(_scene);
  this->dataPtr->engine = _scene == nullptr ? nullptr : _scene->Engine();
}

/////////////////////////////////////////////////
std::string RenderUtil::SceneName() const
{
  return this->dataPtr->sceneName;
}

/////////////////////////////////////////////////
void RenderUtil::SetSkyEnabled(bool _enabled)
{
  this->dataPtr->skyEnabled = _enabled;
}

/////////////////////////////////////////////////
void RenderUtil::SetUseCurrentGLContext(bool _enable)
{
  this->dataPtr->useCurrentGLContext = _enable;
}

/////////////////////////////////////////////////
void RenderUtil::SetWinID(const std::string &_winID)
{
  this->dataPtr->winID = _winID;
}

/////////////////////////////////////////////////
void RenderUtil::SetEnableSensors(bool _enable,
    std::function<std::string(const sim::Entity &, const sdf::Sensor &,
      const std::string &)> _createSensorCb)
{
  this->dataPtr->enableSensors = _enable;
  this->dataPtr->createSensorCb = std::move(_createSensorCb);
}

/////////////////////////////////////////////////
void RenderUtil::SetRemoveSensorCb(
    std::function<void(const sim::Entity &)> _removeSensorCb)
{
  this->dataPtr->removeSensorCb = std::move(_removeSensorCb);
}

/////////////////////////////////////////////////
SceneManager &RenderUtil::SceneManager()
{
  return this->dataPtr->sceneManager;
}

/////////////////////////////////////////////////
MarkerManager &RenderUtil::MarkerManager()
{
  return this->dataPtr->markerManager;
}

//////////////////////////////////////////////////
std::chrono::steady_clock::duration RenderUtil::SimTime() const
{
  std::lock_guard<std::mutex> lock(this->dataPtr->updateMutex);
  return this->dataPtr->simTime;
}

/////////////////////////////////////////////////
void RenderUtil::SetSelectedEntity(const rendering::NodePtr &_node)
{
  if (!_node)
    return;

  auto vis = std::dynamic_pointer_cast<rendering::Visual>(_node);
  Entity entityId = kNullEntity;

  if (vis)
    entityId = std::get<uint64_t>(vis->UserData("gazebo-entity"));

  if (entityId == kNullEntity)
    return;

  this->dataPtr->selectedEntities.push_back(entityId);
  this->dataPtr->HighlightNode(_node);
}

/////////////////////////////////////////////////
void RenderUtil::DeselectAllEntities()
{
  for (const auto &entity : this->dataPtr->selectedEntities)
  {
    auto node = this->dataPtr->sceneManager.NodeById(entity);
    this->dataPtr->LowlightNode(node);
  }
  this->dataPtr->selectedEntities.clear();
  this->dataPtr->originalEmissive.clear();
}

/////////////////////////////////////////////////
const std::vector<Entity> &RenderUtil::SelectedEntities() const
{
  return this->dataPtr->selectedEntities;
}

/////////////////////////////////////////////////
void RenderUtil::SetTransformActive(bool _active)
{
  this->dataPtr->transformActive = _active;
}

////////////////////////////////////////////////
void RenderUtilPrivate::UpdateVisualLabels(
  const std::unordered_map<Entity, int> &_entityLabel)
{
  // set visual label
  for (const auto &label : _entityLabel)
  {
    auto node = this->sceneManager.NodeById(label.first);
    if (!node)
      continue;

    auto visual = std::dynamic_pointer_cast<rendering::Visual>(node);
    if (!visual)
      continue;

    visual->SetUserData("label", label.second);
  }
}

////////////////////////////////////////////////
void RenderUtilPrivate::HighlightNode(const rendering::NodePtr &_node)
{
  if (!_node)
    return;
  auto vis = std::dynamic_pointer_cast<rendering::Visual>(_node);
  Entity entityId = kNullEntity;
  if (vis)
    entityId = std::get<uint64_t>(vis->UserData("gazebo-entity"));
  // If the entity is not found in the existing map, create a wire box
  auto wireBoxIt = this->wireBoxes.find(entityId);
  if (wireBoxIt == this->wireBoxes.end())
  {
    auto white = this->scene->Material("highlight_material");
    if (!white)
    {
      white = this->scene->CreateMaterial("highlight_material");
      white->SetAmbient(1.0, 1.0, 1.0);
      white->SetDiffuse(1.0, 1.0, 1.0);
      white->SetSpecular(1.0, 1.0, 1.0);
      white->SetEmissive(1.0, 1.0, 1.0);
    }

    auto aabb = vis->LocalBoundingBox();
    if (aabb == math::AxisAlignedBox())
    {
      // Infinite bounding box, skip highlighting this node.
      // This happens for Heightmaps, for example.
      return;
    }

    auto wireBox = this->scene->CreateWireBox();
    wireBox->SetBox(aabb);

    // Create visual and add wire box
    gz::rendering::VisualPtr wireBoxVis =
      this->scene->CreateVisual();
    wireBoxVis->SetInheritScale(false);
    wireBoxVis->AddGeometry(wireBox);
    wireBoxVis->SetMaterial(white, false);
    wireBoxVis->SetUserData("gui-only", static_cast<bool>(true));
    vis->AddChild(wireBoxVis);

    // Add wire box to map for setting visibility
    this->wireBoxes.insert(
        std::pair<Entity, gz::rendering::WireBoxPtr>(entityId, wireBox));
  }
  else
  {
    gz::rendering::WireBoxPtr wireBox = wireBoxIt->second;
    gz::math::AxisAlignedBox aabb = vis->LocalBoundingBox();
    wireBox->SetBox(aabb);
    auto visParent = wireBox->Parent();
    if (visParent)
      visParent->SetVisible(true);
  }
}

////////////////////////////////////////////////
void RenderUtilPrivate::LowlightNode(const rendering::NodePtr &_node)
{
  if (!_node)
    return;
  auto vis = std::dynamic_pointer_cast<rendering::Visual>(_node);
  Entity entityId = kNullEntity;
  if (vis)
    entityId = std::get<uint64_t>(vis->UserData("gazebo-entity"));
  if (this->wireBoxes.find(entityId) != this->wireBoxes.end())
  {
    gz::rendering::WireBoxPtr wireBox =
      this->wireBoxes[entityId];
    auto visParent = wireBox->Parent();
    if (visParent)
      visParent->SetVisible(false);
  }
}

/////////////////////////////////////////////////
void RenderUtilPrivate::RemoveSensor(const Entity _entity)
{
  auto sensorEntityIt = this->sensorEntities.find(_entity);
  if (sensorEntityIt != this->sensorEntities.end())
  {
    if (this->removeSensorCb)
      this->removeSensorCb(_entity);
    this->sensorEntities.erase(sensorEntityIt);
  }
}

/////////////////////////////////////////////////
void RenderUtilPrivate::RemoveBoundingBox(const Entity _entity)
{
  auto wireBoxIt = this->wireBoxes.find(_entity);
  if (wireBoxIt != this->wireBoxes.end())
  {
    this->scene->DestroyVisual(wireBoxIt->second->Parent());
    this->wireBoxes.erase(wireBoxIt);
  }
}

/////////////////////////////////////////////////
void RenderUtilPrivate::UpdateLights(
    const std::unordered_map<Entity, msgs::Light> &_entityLights)
{
  GZ_PROFILE("RenderUtil::Update Lights");
  for (const auto &light : _entityLights)
  {
    auto node = this->sceneManager.NodeById(light.first);
    if (!node)
      continue;
    auto l = std::dynamic_pointer_cast<rendering::Light>(node);
    if (l)
    {
      rendering::VisualPtr lightVisual =
          this->sceneManager.VisualById(
            this->matchLightWithVisuals[light.first]);
      if (lightVisual)
        lightVisual->SetVisible(light.second.visualize_visual());

      if (!light.second.is_light_off())
      {
        if (!gz::math::equal(
            l->Intensity(),
            static_cast<double>(light.second.intensity())))
        {
          l->SetIntensity(light.second.intensity());
        }
      }
      else
      {
        l->SetIntensity(0);
      }
      if (light.second.has_diffuse())
      {
        if (l->DiffuseColor() != msgs::Convert(light.second.diffuse()))
          l->SetDiffuseColor(msgs::Convert(light.second.diffuse()));
      }
      if (light.second.has_specular())
      {
        if (l->SpecularColor() != msgs::Convert(light.second.specular()))
        {
          l->SetSpecularColor(msgs::Convert(light.second.specular()));
        }
      }
      if (!gz::math::equal(
          l->AttenuationRange(),
          static_cast<double>(light.second.range())))
      {
        l->SetAttenuationRange(light.second.range());
      }
      if (!gz::math::equal(
          l->AttenuationLinear(),
          static_cast<double>(light.second.attenuation_linear())))
      {
        l->SetAttenuationLinear(light.second.attenuation_linear());
      }
      if (!gz::math::equal(
          l->AttenuationConstant(),
          static_cast<double>(light.second.attenuation_constant())))
      {
        l->SetAttenuationConstant(light.second.attenuation_constant());
      }
      if (!gz::math::equal(
          l->AttenuationQuadratic(),
          static_cast<double>(light.second.attenuation_quadratic())))
      {
        l->SetAttenuationQuadratic(light.second.attenuation_quadratic());
      }
      if (l->CastShadows() != light.second.cast_shadows())
        l->SetCastShadows(light.second.cast_shadows());
      auto lDirectional =
        std::dynamic_pointer_cast<rendering::DirectionalLight>(node);
      if (lDirectional)
      {
        if (light.second.has_direction())
        {
          if (lDirectional->Direction() !=
              msgs::Convert(light.second.direction()))
          {
            lDirectional->SetDirection(
              msgs::Convert(light.second.direction()));
          }
        }
      }
      auto lSpotLight =
        std::dynamic_pointer_cast<rendering::SpotLight>(node);
      if (lSpotLight)
      {
        if (light.second.has_direction())
        {
          if (lSpotLight->Direction() !=
            msgs::Convert(light.second.direction()))
          {
            lSpotLight->SetDirection(
              msgs::Convert(light.second.direction()));
          }
        }
        if (lSpotLight->InnerAngle() != light.second.spot_inner_angle())
          lSpotLight->SetInnerAngle(light.second.spot_inner_angle());
        if (lSpotLight->OuterAngle() != light.second.spot_outer_angle())
          lSpotLight->SetOuterAngle(light.second.spot_outer_angle());
        if (!gz::math::equal(
            lSpotLight->Falloff(),
            static_cast<double>(light.second.spot_falloff())))
        {
          lSpotLight->SetFalloff(light.second.spot_falloff());
        }
      }
    }
  }
}

/////////////////////////////////////////////////
void RenderUtilPrivate::UpdateThermalCamera(const std::unordered_map<Entity,
    std::tuple<double, components::TemperatureRangeInfo>> &_thermalCamData)
{
  for (const auto &thermal : _thermalCamData)
  {
    Entity id = thermal.first;
    rendering::ThermalCameraPtr camera =
        std::dynamic_pointer_cast<rendering::ThermalCamera>(
        this->sceneManager.NodeById(id));
    if (camera)
    {
      double resolution = std::get<0>(thermal.second);

      if (resolution > 0.0)
      {
        camera->SetLinearResolution(resolution);
      }
      else
      {
        gzwarn << "Unable to set thermal camera temperature linear resolution."
                << " Value must be greater than 0. Using the default value: "
                << camera->LinearResolution() << ". " << std::endl;
      }
      double minTemp = std::get<1>(thermal.second).min.Kelvin();
      double maxTemp = std::get<1>(thermal.second).max.Kelvin();
      if (maxTemp >= minTemp)
      {
        camera->SetMinTemperature(minTemp);
        camera->SetMaxTemperature(maxTemp);
      }
      else
      {
        gzwarn << "Unable to set thermal camera temperature range."
                << "Max temperature must be greater or equal to min. "
                << "Using the default values : [" << camera->MinTemperature()
                << ", " << camera->MaxTemperature() << "]." << std::endl;
      }
    }
  }
}

/////////////////////////////////////////////////
void RenderUtilPrivate::UpdateAnimation(const std::unordered_map<Entity,
    AnimationUpdateData> &_actorAnimationData,
    const std::unordered_map<Entity, math::Pose3d> &_entityPoses,
    const std::unordered_map<Entity, math::Pose3d> &_trajectoryPoses)
{
  for (auto &it : _actorAnimationData)
  {
    auto actorMesh = this->sceneManager.ActorMeshById(it.first);
    auto actorVisual = this->sceneManager.NodeById(it.first);
    auto actorSkel = this->sceneManager.ActorSkeletonById(
        it.first);
    if (!actorMesh || !actorVisual || !actorSkel)
    {
      gzerr << "Actor with Entity ID '" << it.first << "'. not found. "
             << "Skipping skeleton animation update." << std::endl;
      continue;
    }

    const AnimationUpdateData &animData = it.second;
    if (!animData.valid)
    {
      gzerr << "invalid animation update data" << std::endl;
      continue;
    }
    // Enable skeleton animation
    if (!actorMesh->SkeletonAnimationEnabled(animData.animationName))
    {
      // disable all animations for this actor
      for (unsigned int i = 0; i < actorSkel->AnimationCount(); ++i)
      {
        actorMesh->SetSkeletonAnimationEnabled(
            actorSkel->Animation(i)->Name(), false, false, 0.0);
      }

      // enable requested animation
      actorMesh->SetSkeletonAnimationEnabled(
          animData.animationName, true, animData.loop);

      // Set skeleton root node weight to zero so it is not affected by
      // the animation being played. This is needed if trajectory animation
      // is enabled. We need to let the trajectory animation set the
      // position of the actor instead
      common::SkeletonPtr skeleton =
          this->sceneManager.ActorSkeletonById(it.first);
      if (skeleton)
      {
        float rootBoneWeight = (animData.followTrajectory) ? 0.0 : 1.0;
        std::unordered_map<std::string, float> weights;
        weights[skeleton->RootNode()->Name()] = rootBoneWeight;
        actorMesh->SetSkeletonWeights(weights);
      }
    }
    // Update skeleton animation by setting animation time.
    // Note that animation time is different from sim time. An actor can
    // have multiple animations. Animation time is associated with
    // current animation that is being played. It is also adjusted if
    // interpotate_x is enabled.
    actorMesh->UpdateSkeletonAnimation(animData.time);

    // manually update root transform in order to sync with trajectory
    // animation
    if (animData.followTrajectory)
    {
      common::SkeletonPtr skeleton =
          this->sceneManager.ActorSkeletonById(it.first);
      std::map<std::string, math::Matrix4d> rootTf;
      rootTf[skeleton->RootNode()->Name()] = animData.rootTransform;
      actorMesh->SetSkeletonLocalTransforms(rootTf);
    }

    // update actor trajectory animation
    math::Pose3d globalPose;
    auto entityPosesIt = _entityPoses.find(it.first);
    if (entityPosesIt != _entityPoses.end())
    {
      globalPose = entityPosesIt->second;
    }

    math::Pose3d trajPose;
    // Trajectory from the ECS
    auto trajectoryPosesIt = _trajectoryPoses.find(it.first);
    if (trajectoryPosesIt != _trajectoryPoses.end())
    {
      trajPose = trajectoryPosesIt->second;
    }
    else
    {
      // trajectory from sdf script
      common::PoseKeyFrame poseFrame(0.0);
      if (animData.followTrajectory)
        animData.trajectory.Waypoints()->InterpolatedKeyFrame(poseFrame);
      trajPose.Pos() = poseFrame.Translation();
      trajPose.Rot() = poseFrame.Rotation();
    }

    actorVisual->SetLocalPose(globalPose * trajPose);
  }
}

/////////////////////////////////////////////////
std::vector<Entity> RenderUtil::FindChildLinks(const Entity &_entity)
{
  std::vector<Entity> links;

  if (this->dataPtr->modelToLinkEntities.find(_entity) !=
           this->dataPtr->modelToLinkEntities.end())
  {
    links.insert(links.end(),
        this->dataPtr->modelToLinkEntities[_entity].begin(),
        this->dataPtr->modelToLinkEntities[_entity].end());
  }

  if (this->dataPtr->modelToModelEntities.find(_entity) !=
      this->dataPtr->modelToModelEntities.end())
  {
    std::stack<Entity> modelStack;
    modelStack.push(_entity);

    std::vector<Entity> childModels;
    while (!modelStack.empty())
    {
      Entity model = modelStack.top();
      modelStack.pop();

      links.insert(links.end(),
          this->dataPtr->modelToLinkEntities[model].begin(),
          this->dataPtr->modelToLinkEntities[model].end());

      childModels = this->dataPtr->modelToModelEntities[model];
      for (const auto &childModel : childModels)
      {
        modelStack.push(childModel);
      }
    }
  }

  return links;
}

/////////////////////////////////////////////////
void RenderUtil::HideWireboxes(const Entity &_entity)
{
  auto wireBoxIt = this->dataPtr->wireBoxes.find(_entity);
  if (wireBoxIt != this->dataPtr->wireBoxes.end())
  {
    gz::rendering::WireBoxPtr wireBox = wireBoxIt->second;
    auto visParent = wireBox->Parent();
    if (visParent)
      visParent->SetVisible(false);
  }
}

/////////////////////////////////////////////////
void RenderUtil::ViewInertia(const Entity &_entity)
{
  std::vector<Entity> inertiaLinks = this->FindChildLinks(_entity);

  // check if _entity has an inertial component (_entity is a link)
  if (this->dataPtr->entityInertials.find(_entity) !=
      this->dataPtr->entityInertials.end())
    inertiaLinks.push_back(_entity);

  // create and/or toggle inertia visuals
  bool showInertia, showInertiaInit = false;
  // first loop looks for new inertias
  for (const auto &inertiaLink : inertiaLinks)
  {
    if (this->dataPtr->viewingInertias.find(inertiaLink) ==
        this->dataPtr->viewingInertias.end())
    {
      this->dataPtr->newInertias.push_back(_entity);
      showInertiaInit = showInertia = true;
    }
  }

  // second loop toggles already created inertias
  for (const auto &inertiaLink : inertiaLinks)
  {
    if (this->dataPtr->viewingInertias.find(inertiaLink) ==
        this->dataPtr->viewingInertias.end())
      continue;

    // when viewing multiple inertias (e.g. _entity is a model),
    // boolean for view inertias is based on first inrEntity in list
    if (!showInertiaInit)
    {
      showInertia = !this->dataPtr->viewingInertias[inertiaLink];
      showInertiaInit = true;
    }

    Entity inertiaVisualId = this->dataPtr->linkToInertiaVisuals[inertiaLink];
    rendering::VisualPtr inertiaVisual =
        this->dataPtr->sceneManager.VisualById(inertiaVisualId);
    if (inertiaVisual == nullptr)
    {
      gzerr << "Could not find inertia visual for entity [" << inertiaLink
             << "]" << std::endl;
      continue;
    }

    this->dataPtr->viewingInertias[inertiaLink] = showInertia;
    inertiaVisual->SetVisible(showInertia);

    if (showInertia)
    {
      // turn off wireboxes for inertia visual entity
      this->HideWireboxes(inertiaVisualId);
    }
  }
}

/////////////////////////////////////////////////
void RenderUtil::ViewCOM(const Entity &_entity)
{
  std::vector<Entity> inertiaLinks = this->FindChildLinks(_entity);

  // check if _entity has an inertial component (_entity is a link)
  if (this->dataPtr->entityInertials.find(_entity) !=
      this->dataPtr->entityInertials.end())
    inertiaLinks.push_back(_entity);

  // create and/or toggle center of mass visuals
  bool showCOM, showCOMInit = false;
  // first loop looks for new center of mass visuals
  for (const auto &inertiaLink : inertiaLinks)
  {
    if (this->dataPtr->viewingCOM.find(inertiaLink) ==
        this->dataPtr->viewingCOM.end())
    {
      this->dataPtr->newCOMVisuals.push_back(_entity);
      showCOMInit = showCOM = true;
    }
  }

  // second loop toggles already created center of mass visuals
  for (const auto &inertiaLink : inertiaLinks)
  {
    if (this->dataPtr->viewingCOM.find(inertiaLink) ==
        this->dataPtr->viewingCOM.end())
      continue;

    // when viewing multiple center of mass visuals (e.g. _entity is a model),
    // boolean for view center of mass is based on first inertiaEntity in list
    if (!showCOMInit)
    {
      showCOM = !this->dataPtr->viewingCOM[inertiaLink];
      showCOMInit = true;
    }

    Entity comVisualId = this->dataPtr->linkToCOMVisuals[inertiaLink];
    rendering::VisualPtr comVisual =
        this->dataPtr->sceneManager.VisualById(comVisualId);
    if (comVisual == nullptr)
    {
      gzerr << "Could not find center of mass visual for entity ["
             << inertiaLink
             << "]" << std::endl;
      continue;
    }

    this->dataPtr->viewingCOM[inertiaLink] = showCOM;
    comVisual->SetVisible(showCOM);

    if (showCOM)
    {
      // turn off wireboxes for CoM visual entity
      this->HideWireboxes(comVisualId);
    }
  }
}

/////////////////////////////////////////////////
void RenderUtil::ViewJoints(const Entity &_entity)
{
  std::vector<Entity> jointEntities;
  if (this->dataPtr->modelToJointEntities.find(_entity) !=
           this->dataPtr->modelToJointEntities.end())
  {
    jointEntities.insert(jointEntities.end(),
        this->dataPtr->modelToJointEntities[_entity].begin(),
        this->dataPtr->modelToJointEntities[_entity].end());
  }

  if (this->dataPtr->modelToModelEntities.find(_entity) !=
      this->dataPtr->modelToModelEntities.end())
  {
    std::stack<Entity> modelStack;
    modelStack.push(_entity);

    std::vector<Entity> childModels;
    while (!modelStack.empty())
    {
      Entity model = modelStack.top();
      modelStack.pop();

      jointEntities.insert(jointEntities.end(),
          this->dataPtr->modelToJointEntities[model].begin(),
          this->dataPtr->modelToJointEntities[model].end());

      childModels = this->dataPtr->modelToModelEntities[model];
      for (const auto &childModel : childModels)
      {
        modelStack.push(childModel);
      }
    }
  }

  // Toggle joints
  bool showJoint, showJointInit = false;

  // first loop looks for new joints
  for (const auto &jointEntity : jointEntities)
  {
    if (this->dataPtr->viewingJoints.find(jointEntity) ==
        this->dataPtr->viewingJoints.end())
    {
      this->dataPtr->newJoints.push_back(_entity);
      showJointInit = showJoint = true;
    }
  }

  // second loop toggles joints
  for (const auto &jointEntity : jointEntities)
  {
    if (this->dataPtr->viewingJoints.find(jointEntity) ==
        this->dataPtr->viewingJoints.end())
      continue;

    // when viewing multiple joints (e.g. _entity is a model),
    // boolean for view joints is based on first jointEntity in list
    if (!showJointInit)
    {
      showJoint = !this->dataPtr->viewingJoints[jointEntity];
      showJointInit = true;
    }

    rendering::VisualPtr jointVisual =
        this->dataPtr->sceneManager.VisualById(jointEntity);
    if (jointVisual == nullptr)
    {
      gzerr << "Could not find visual for entity [" << jointEntity
             << "]" << std::endl;
      continue;
    }

    this->dataPtr->viewingJoints[jointEntity] = showJoint;
    jointVisual->SetVisible(showJoint);

    if (showJoint)
    {
      // turn off wireboxes for joint visual entity
      this->HideWireboxes(jointEntity);
    }
  }
}

/////////////////////////////////////////////////
void RenderUtil::ViewTransparent(const Entity &_entity)
{
  std::vector<Entity> visEntities;

  if (this->dataPtr->linkToVisualEntities.find(_entity) !=
      this->dataPtr->linkToVisualEntities.end())
  {
    visEntities = this->dataPtr->linkToVisualEntities[_entity];
  }

  // Find all existing child links for this entity
  std::vector<Entity> links = this->FindChildLinks(_entity);

  for (const auto &link : links)
  {
    visEntities.insert(visEntities.end(),
        this->dataPtr->linkToVisualEntities[link].begin(),
        this->dataPtr->linkToVisualEntities[link].end());
  }

  // Toggle transparent mode
  bool showTransparent, showTransparentInit = false;

  // first loop looks for new transparent entities
  for (const auto &visEntity : visEntities)
  {
    if (this->dataPtr->viewingTransparent.find(visEntity) ==
        this->dataPtr->viewingTransparent.end())
    {
      this->dataPtr->newTransparentEntities.push_back(_entity);
      showTransparentInit = showTransparent = true;
    }
  }

  // second loop toggles transparent mode
  for (const auto &visEntity : visEntities)
  {
    if (this->dataPtr->viewingTransparent.find(visEntity) ==
        this->dataPtr->viewingTransparent.end())
      continue;

    // when viewing multiple transparent visuals (e.g. _entity is a model),
    // boolean for view as transparent is based on first visEntity in list
    if (!showTransparentInit)
    {
      showTransparent = !this->dataPtr->viewingTransparent[visEntity];
      showTransparentInit = true;
    }

    rendering::VisualPtr transparentVisual =
        this->dataPtr->sceneManager.VisualById(visEntity);
    if (transparentVisual == nullptr)
    {
      gzerr << "Could not find visual for entity [" << visEntity
             << "]" << std::endl;
      continue;
    }

    this->dataPtr->viewingTransparent[visEntity] = showTransparent;

    this->dataPtr->sceneManager.UpdateTransparency(transparentVisual,
              showTransparent);

    if (showTransparent)
    {
      // turn off wireboxes for visual entity
      this->HideWireboxes(visEntity);
    }
  }
}

/////////////////////////////////////////////////
void RenderUtil::ViewWireframes(const Entity &_entity)
{
  std::vector<Entity> visEntities;

  if (this->dataPtr->linkToVisualEntities.find(_entity) !=
      this->dataPtr->linkToVisualEntities.end())
  {
    visEntities = this->dataPtr->linkToVisualEntities[_entity];
  }

  // Find all existing child links for this entity
  std::vector<Entity> links = this->FindChildLinks(_entity);

  for (const auto &link : links)
  {
    visEntities.insert(visEntities.end(),
        this->dataPtr->linkToVisualEntities[link].begin(),
        this->dataPtr->linkToVisualEntities[link].end());
  }

  // Toggle wireframes
  bool showWireframe, showWireframeInit = false;

  // first loop looks for new wireframes
  for (const auto &visEntity : visEntities)
  {
    if (this->dataPtr->viewingWireframes.find(visEntity) ==
        this->dataPtr->viewingWireframes.end())
    {
      this->dataPtr->newWireframes.push_back(_entity);
      showWireframeInit = showWireframe = true;
    }
  }

  // second loop toggles wireframes
  for (const auto &visEntity : visEntities)
  {
    if (this->dataPtr->viewingWireframes.find(visEntity) ==
        this->dataPtr->viewingWireframes.end())
      continue;

    // when viewing multiple wireframes (e.g. _entity is a model),
    // boolean for view wireframe is based on first visEntity in list
    if (!showWireframeInit)
    {
      showWireframe = !this->dataPtr->viewingWireframes[visEntity];
      showWireframeInit = true;
    }

    rendering::VisualPtr wireframeVisual =
        this->dataPtr->sceneManager.VisualById(visEntity);
    if (wireframeVisual == nullptr)
    {
      gzerr << "Could not find visual for entity [" << visEntity
             << "]" << std::endl;
      continue;
    }

    this->dataPtr->viewingWireframes[visEntity] = showWireframe;
    wireframeVisual->SetWireframe(showWireframe);

    if (showWireframe)
    {
      // turn off wireboxes for visual entity
      this->HideWireboxes(visEntity);
    }
  }
}

/////////////////////////////////////////////////
void RenderUtil::ViewCollisions(const Entity &_entity)
{
  std::vector<Entity> colEntities;

  if (this->dataPtr->linkToCollisionEntities.find(_entity) !=
      this->dataPtr->linkToCollisionEntities.end())
  {
    colEntities = this->dataPtr->linkToCollisionEntities[_entity];
  }

  // Find all existing child links for this entity
  std::vector<Entity> links = this->FindChildLinks(_entity);

  for (const auto &link : links)
  {
    colEntities.insert(colEntities.end(),
        this->dataPtr->linkToCollisionEntities[link].begin(),
        this->dataPtr->linkToCollisionEntities[link].end());
  }

  // create and/or toggle collision visuals
  bool showCol, showColInit = false;

  // first loop looks for new collisions
  for (const auto &colEntity : colEntities)
  {
    if (this->dataPtr->viewingCollisions.find(colEntity) ==
        this->dataPtr->viewingCollisions.end())
    {
      this->dataPtr->newCollisions.push_back(_entity);
      showColInit = showCol = true;
    }
  }

  // second loop toggles already created collisions
  for (const auto &colEntity : colEntities)
  {
    if (this->dataPtr->viewingCollisions.find(colEntity) ==
        this->dataPtr->viewingCollisions.end())
      continue;

    // when viewing multiple collisions (e.g. _entity is a model),
    // boolean for view collisions is based on first colEntity in list
    if (!showColInit)
    {
      showCol = !this->dataPtr->viewingCollisions[colEntity];
      showColInit = true;
    }

    rendering::VisualPtr colVisual =
        this->dataPtr->sceneManager.VisualById(colEntity);
    if (colVisual == nullptr)
    {
      gzerr << "Could not find collision visual for entity [" << colEntity
             << "]" << std::endl;
      continue;
    }

    this->dataPtr->viewingCollisions[colEntity] = showCol;
    colVisual->SetVisible(showCol);

    if (showCol)
    {
      this->HideWireboxes(colEntity);
    }
  }
}

/////////////////////////////////////////////////
void RenderUtil::CreateVisualsForEntities(
    const EntityComponentManager &_ecm,
    const std::set<Entity> &_entities)
{
  for (auto const &ent : _entities)
  {
    auto linkComp = _ecm.Component<components::Link>(ent);
    if (linkComp)
    {
      this->dataPtr->CreateLink(_ecm, ent,
          _ecm.Component<components::Name>(ent),
          _ecm.Component<components::Pose>(ent),
          _ecm.Component<components::ParentEntity>(ent));
      continue;
    }

    auto visualComp = _ecm.Component<components::Visual>(ent);
    if (visualComp)
    {
      this->dataPtr->CreateVisual(_ecm, ent,
          _ecm.Component<components::Name>(ent),
          _ecm.Component<components::Pose>(ent),
          _ecm.Component<components::Geometry>(ent),
          _ecm.Component<components::CastShadows>(ent),
          _ecm.Component<components::Transparency>(ent),
          _ecm.Component<components::VisibilityFlags>(ent),
          _ecm.Component<components::ParentEntity>(ent));
      continue;
    }
    auto lightComp = _ecm.Component<components::Light>(ent);
    if (lightComp)
    {
      this->dataPtr->CreateLight(_ecm, ent,
        _ecm.Component<components::Light>(ent),
        _ecm.Component<components::Name>(ent),
        _ecm.Component<components::ParentEntity>(ent));
      continue;
    }
  }
}

/////////////////////////////////////////////////
void RenderUtilPrivate::CreateLink(
    const EntityComponentManager &/*_ecm*/,
    const Entity &_entity,
    const components::Name *_name,
    const components::Pose *_pose,
    const components::ParentEntity *_parent)
{
   sdf::Link link;
   link.SetName(_name->Data());
   link.SetRawPose(_pose->Data());
   this->newLinks.push_back(
       std::make_tuple(_entity, link, _parent->Data()));
   // used for collsions
   this->modelToLinkEntities[_parent->Data()].push_back(_entity);
   // used for joints
   this->matchLinksWithEntities[_parent->Data()][_name->Data()] =
       _entity;
}

/////////////////////////////////////////////////
void RenderUtilPrivate::CreateVisual(
    const EntityComponentManager &_ecm,
    const Entity &_entity,
    const components::Name *_name,
    const components::Pose *_pose,
    const components::Geometry *_geom,
    const components::CastShadows *_castShadows,
    const components::Transparency *_transparency,
    const components::VisibilityFlags *_visibilityFlags,
    const components::ParentEntity *_parent)
{
  sdf::Visual visual;
  visual.SetName(_name->Data());
  visual.SetRawPose(_pose->Data());
  visual.SetGeom(_geom->Data());
  visual.SetCastShadows(_castShadows->Data());
  visual.SetTransparency(_transparency->Data());
  visual.SetVisibilityFlags(_visibilityFlags->Data());

  // Optional components
  auto material = _ecm.Component<components::Material>(_entity);
  if (material != nullptr)
  {
    visual.SetMaterial(material->Data());
  }

  auto laserRetro = _ecm.Component<components::LaserRetro>(_entity);
  if (laserRetro != nullptr)
  {
    visual.SetLaserRetro(laserRetro->Data());
  }

  // set label
  auto label = _ecm.Component<components::SemanticLabel>(_entity);
  if (label != nullptr)
  {
    this->entityLabel[_entity] = label->Data();
  }

  if (auto temp = _ecm.Component<components::Temperature>(_entity))
  {
    // get the uniform temperature for the entity
    this->entityTemp[_entity] = std::make_tuple
        <float, float, std::string>(temp->Data().Kelvin(), 0.0, "");
  }
  else
  {
    // entity doesn't have a uniform temperature. Check if it has
    // a heat signature with an associated temperature range
    auto heatSignature =
      _ecm.Component<components::SourceFilePath>(_entity);
    auto tempRange =
       _ecm.Component<components::TemperatureRange>(_entity);
    if (heatSignature && tempRange)
    {
      this->entityTemp[_entity] =
        std::make_tuple<float, float, std::string>(
            tempRange->Data().min.Kelvin(),
            tempRange->Data().max.Kelvin(),
            std::string(heatSignature->Data()));
    }
  }

  this->newVisuals.push_back(
      std::make_tuple(_entity, visual, _parent->Data()));

  this->linkToVisualEntities[_parent->Data()].push_back(_entity);
}

/////////////////////////////////////////////////
void RenderUtilPrivate::CreateLight(
    const EntityComponentManager &/*_ecm*/,
    const Entity &_entity,
    const components::Light *_light,
    const components::Name *_name,
    const components::ParentEntity *_parent)
{
  this->newLights.push_back(std::make_tuple(_entity, _light->Data(),
      _name->Data(), _parent->Data()));
}

//////////////////////////////////////////////////
void RenderUtil::SetEventManager(EventManager *_mgr)
{
  this->dataPtr->eventManager = _mgr;
}<|MERGE_RESOLUTION|>--- conflicted
+++ resolved
@@ -230,11 +230,7 @@
   public: MarkerManager markerManager;
 
   /// \brief Pointer to rendering engine.
-<<<<<<< HEAD
-  public: gz::rendering::RenderEngine *engine{nullptr};
-=======
   public: rendering::RenderEngine *engine{nullptr};
->>>>>>> 216d5a51
 
   /// \brief rendering scene to be managed by the scene manager and used to
   /// generate sensor data
@@ -2391,28 +2387,18 @@
 void RenderUtilPrivate::RemoveRenderingEntities(
     const EntityComponentManager &_ecm, const UpdateInfo &_info)
 {
-<<<<<<< HEAD
   GZ_PROFILE("RenderUtilPrivate::RemoveRenderingEntities");
-=======
-  IGN_PROFILE("RenderUtilPrivate::RemoveRenderingEntities");
->>>>>>> 216d5a51
   _ecm.EachRemoved<components::Actor>(
       [&](const Entity &_entity, const components::Actor *)->bool
       {
         this->removeEntities[_entity] = _info.iterations;
         this->entityPoses.erase(_entity);
-<<<<<<< HEAD
         this->actorAnimationData.erase(_entity);
         this->actorTransforms.erase(_entity);
         this->trajectoryPoses.erase(_entity);
         return true;
       });
 
-=======
-        this->actorTransforms.erase(_entity);
-        return true;
-      });
->>>>>>> 216d5a51
   _ecm.EachRemoved<components::Model>(
       [&](const Entity &_entity, const components::Model *)->bool
       {
@@ -2580,7 +2566,6 @@
 void RenderUtil::InitRenderEnginePluginPaths()
 {
   common::SystemPaths pluginPath;
-<<<<<<< HEAD
 
   // TODO(CH3): Deprecated. Remove on tock.
   std::string result;
@@ -2602,9 +2587,6 @@
     pluginPath.SetPluginPathEnv(kRenderPluginPathEnv);
   }
 
-=======
-  pluginPath.SetPluginPathEnv(kRenderPluginPathEnv);
->>>>>>> 216d5a51
   rendering::setPluginPaths(pluginPath.PluginPaths());
 }
 

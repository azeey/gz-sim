/*
 * Copyright (C) 2019 Open Source Robotics Foundation
 *
 * Licensed under the Apache License, Version 2.0 (the "License");
 * you may not use this file except in compliance with the License.
 * You may obtain a copy of the License at
 *
 *     http://www.apache.org/licenses/LICENSE-2.0
 *
 * Unless required by applicable law or agreed to in writing, software
 * distributed under the License is distributed on an "AS IS" BASIS,
 * WITHOUT WARRANTIES OR CONDITIONS OF ANY KIND, either express or implied.
 * See the License for the specific language governing permissions and
 * limitations under the License.
 *
*/
#ifndef GZ_SIM_COMPONENTS_GRAVITY_HH_
#define GZ_SIM_COMPONENTS_GRAVITY_HH_

#include <gz/math/Vector3.hh>

#include <gz/sim/config.hh>
#include <gz/sim/Export.hh>

#include <gz/sim/components/Factory.hh>
#include "gz/sim/components/Component.hh"

namespace gz
{
namespace sim
{
// Inline bracket to help doxygen filtering.
inline namespace GZ_SIM_VERSION_NAMESPACE {
namespace components
{
  /// \brief Store the gravity acceleration.
  using Gravity = Component<math::Vector3d, class GravityTag>;
<<<<<<< HEAD
  GZ_SIM_REGISTER_COMPONENT("gz_sim_components.Gravity", Gravity)
=======
  IGN_GAZEBO_REGISTER_COMPONENT("ign_gazebo_components.Gravity", Gravity)

  /// \brief Store the gravity acceleration.
  using GravityEnabled = Component<bool, class GravityEnabledTag>;
  IGN_GAZEBO_REGISTER_COMPONENT(
      "ign_gazebo_components.GravityEnabled", GravityEnabled)
>>>>>>> ca1b6260
}
}
}
}
#endif<|MERGE_RESOLUTION|>--- conflicted
+++ resolved
@@ -35,16 +35,12 @@
 {
   /// \brief Store the gravity acceleration.
   using Gravity = Component<math::Vector3d, class GravityTag>;
-<<<<<<< HEAD
   GZ_SIM_REGISTER_COMPONENT("gz_sim_components.Gravity", Gravity)
-=======
-  IGN_GAZEBO_REGISTER_COMPONENT("ign_gazebo_components.Gravity", Gravity)
 
   /// \brief Store the gravity acceleration.
   using GravityEnabled = Component<bool, class GravityEnabledTag>;
-  IGN_GAZEBO_REGISTER_COMPONENT(
-      "ign_gazebo_components.GravityEnabled", GravityEnabled)
->>>>>>> ca1b6260
+  GZ_SIM_REGISTER_COMPONENT(
+      "gz_sim_components.GravityEnabled", GravityEnabled)
 }
 }
 }

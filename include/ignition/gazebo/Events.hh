--- conflicted
+++ resolved
@@ -15,69 +15,5 @@
  *
  */
 
-<<<<<<< HEAD
-#include <sdf/Element.hh>
-#include <sdf/Plugin.hh>
-
-#include <ignition/common/Event.hh>
-
-#include "ignition/gazebo/config.hh"
-#include "ignition/gazebo/Entity.hh"
-
-namespace ignition
-{
-  namespace gazebo
-  {
-    // Inline bracket to help doxygen filtering.
-    inline namespace IGNITION_GAZEBO_VERSION_NAMESPACE {
-    /// \brief Namespace for all events. Refer to the EventManager class for
-    /// more information about events.
-    namespace events
-    {
-      /// \brief The pause event can be used to pause or unpause simulation.
-      /// Emit a value of true to pause simulation, and emit a value of false
-      /// to unpause simulation.
-      ///
-      /// For example, to pause simulation use:
-      /// \code
-      /// eventManager.Emit<ignition::gazebo::events::Pause>(true);
-      /// \endcode
-      using Pause = ignition::common::EventT<void(bool), struct PauseTag>;
-
-      /// \brief The stop event can be used to terminate simulation.
-      /// Emit this signal to terminate an active simulation.
-      ///
-      /// For example:
-      /// \code
-      /// eventManager.Emit<ignition::gazebo::events::Stop>();
-      /// \endcode
-      using Stop = ignition::common::EventT<void(void), struct StopTag>;
-
-      /// \brief Please use the LoadSdfPlugins event. The LoadPlugins event
-      /// will be deprecrated in Gazebo 7 (Garden). Also make sure to
-      /// connect to only LoadSdfPlugins or LoadPlugins, and not both events.
-      ///
-      /// Event used to load plugins for an entity into simulation.
-      /// Pass in the entity which will own the plugins, and an SDF element for
-      /// the entity, which may contain multiple `<plugin>` tags.
-      /// \note This will be deprecated in Gazebo 7 (Garden), please the use
-      /// sdf::Plugin interface.
-      using LoadPlugins = common::EventT<void(Entity, sdf::ElementPtr),
-          struct LoadPluginsTag>;
-
-      /// \brief Event used to load plugins for an entity into simulation.
-      /// Pass in the entity which will own the plugins, and an SDF element for
-      /// the entity, which may contain multiple `<plugin>` tags.
-      /// Makre sure that you don't also connect to the LoadPlugins event.
-      using LoadSdfPlugins = common::EventT<void(Entity, sdf::Plugins),
-          struct LoadPluginsTag>;
-      }
-    }  // namespace events
-  }  // namespace gazebo
-}  // namespace ignition
-
-#endif  // IGNITION_GAZEBO_EVENTS_HH_
-=======
 #include <gz/sim/Events.hh>
-#include <ignition/gazebo/config.hh>
->>>>>>> a2a2c856
+#include <ignition/gazebo/config.hh>
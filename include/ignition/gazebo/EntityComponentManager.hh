/*
 * Copyright (C) 2018 Open Source Robotics Foundation
 *
 * Licensed under the Apache License, Version 2.0 (the "License");
 * you may not use this file except in compliance with the License.
 * You may obtain a copy of the License at
 *
 *     http://www.apache.org/licenses/LICENSE-2.0
 *
 * Unless required by applicable law or agreed to in writing, software
 * distributed under the License is distributed on an "AS IS" BASIS,
 * WITHOUT WARRANTIES OR CONDITIONS OF ANY KIND, either express or implied.
 * See the License for the specific language governing permissions and
 * limitations under the License.
 *
*/
#ifndef IGNITION_GAZEBO_ENTITYCOMPONENTMANAGER_HH_
#define IGNITION_GAZEBO_ENTITYCOMPONENTMANAGER_HH_

#include <ignition/msgs/serialized.pb.h>
#include <ignition/msgs/serialized_map.pb.h>

#include <map>
#include <memory>
#include <set>
#include <string>
#include <typeinfo>
#include <type_traits>
#include <unordered_set>
#include <utility>
#include <vector>

#include <ignition/common/Console.hh>
#include <ignition/math/graph/Graph.hh>
#include "ignition/gazebo/Entity.hh"
#include "ignition/gazebo/Export.hh"
#include "ignition/gazebo/Types.hh"

#include "ignition/gazebo/components/Component.hh"
#include "ignition/gazebo/detail/View.hh"

namespace ignition
{
  namespace gazebo
  {
    // Inline bracket to help doxygen filtering.
    inline namespace IGNITION_GAZEBO_VERSION_NAMESPACE {
    // Forward declarations.
    class IGNITION_GAZEBO_HIDDEN EntityComponentManagerPrivate;

    /// \brief Type alias for the graph that holds entities.
    /// Each vertex is an entity, and the direction points from the parent to
    /// its children.
    /// All edges are positive booleans.
    using EntityGraph = math::graph::DirectedGraph<Entity, bool>;

    /** \class EntityComponentManager EntityComponentManager.hh \
     * ignition/gazebo/EntityComponentManager.hh
    **/
    /// \brief The EntityComponentManager constructs, deletes, and returns
    /// components and entities.
    /// A component can be of any class which inherits from
    /// `components::BaseComponent`.
    class IGNITION_GAZEBO_VISIBLE EntityComponentManager
    {
      /// \brief Constructor
      public: EntityComponentManager();

      /// \brief Destructor
      public: ~EntityComponentManager();

      /// \brief Creates a new Entity.
      /// \return An id for the Entity, or kNullEntity on failure.
      public: Entity CreateEntity();

      /// \brief Get the number of entities on the server.
      /// \return Entity count.
      public: size_t EntityCount() const;

      /// \brief Request an entity deletion. This will insert the request
      /// into a queue. The queue is processed toward the end of a simulation
      /// update step.
      ///
      /// \detail It is recommended that systems don't call this function
      /// directly, and instead use the `gazebo::SdfEntityCreator` class to
      /// remove entities.
      ///
      /// \param[in] _entity Entity to be removed.
      /// \param[in] _recursive Whether to recursively delete all child
      /// entities. True by default.
      public: void RequestRemoveEntity(const Entity _entity,
          bool _recursive = true);

      /// \brief Request to remove all entities. This will insert the request
      /// into a queue. The queue is processed toward the end of a simulation
      /// update step.
      public: void RequestRemoveEntities();

      /// \brief Get whether an Entity exists.
      /// \param[in] _entity Entity to confirm.
      /// \return True if the Entity exists.
      public: bool HasEntity(const Entity _entity) const;

      /// \brief Get the first parent of the given entity.
      /// \detail Entities are not expected to have multiple parents.
      /// TODO(louise) Either prevent multiple parents or provide full support
      /// for multiple parents.
      /// \param[in] _entity Entity.
      /// \return The parent entity or kNullEntity if there's none.
      public: Entity ParentEntity(const Entity _entity) const;

      /// \brief Set the parent of an entity.
      ///
      /// \detail It is recommended that systems don't call this function
      /// directly, and instead use the `gazebo::SdfEntityCreator` class to
      /// create entities that have the correct parent-child relationship.
      ///
      /// \param[in] _entity Entity or kNullEntity to remove current parent.
      /// \return True if successful. Will fail if entities don't exist.
      public: bool SetParentEntity(const Entity _child, const Entity _parent);

      /// \brief Get whether a component type has ever been created.
      /// \param[in] _typeId ID of the component type to check.
      /// \return True if the provided _typeId has been created.
      public: bool HasComponentType(const ComponentTypeId _typeId) const;

      /// \brief Check whether an entity has a specific component.
      /// \param[in] _entity The entity to check.
      /// \param[in] _key The component to check.
      /// \return True if the component key belongs to the entity.
      public: bool EntityHasComponent(const Entity _entity,
                  const ComponentKey &_key) const;

      /// \brief Check whether an entity has a specific component type.
      /// \param[in] _entity The entity to check.
      /// \param[in] _typeId Component type id to check.
      /// \return True if the entity exists and has at least one component
      /// with the provided type.
      public: bool EntityHasComponentType(const Entity _entity,
                  const ComponentTypeId &_typeId) const;

      /// \brief Get whether an entity has all the given component types.
      /// \param[in] _entity The entity to check.
      /// \param[in] _types Component types to check that the Entity has.
      /// \return True if the given entity has all the given types.
      public: bool EntityMatches(Entity _entity,
        const std::set<ComponentTypeId> &_types) const;

      /// \brief Remove a component from an entity based on a key.
      /// \param[in] _entity The entity.
      /// \param[in] _key A key that uniquely identifies a component.
      /// \return True if the entity and component existed and the component was
      ///  removed.
      public: bool RemoveComponent(
                  const Entity _entity, const ComponentKey &_key);

      /// \brief Remove a component from an entity based on a type id.
      /// \param[in] _entity The entity.
      /// \param[in] _typeId Component's type Id.
      /// \return True if the entity and component existed and the component was
      ///  removed.
      public: bool RemoveComponent(
                  const Entity _entity, const ComponentTypeId &_typeId);

      /// \brief Remove a component from an entity based on a type.
      /// \param[in] _entity The entity.
      /// \tparam Component type.
      /// \return True if the entity and component existed and the component was
      ///  removed.
      public: template<typename ComponentTypeT>
              bool RemoveComponent(Entity _entity);

      /// \brief Rebuild all the views. This could be an expensive
      /// operation.
      public: void RebuildViews();

      /// \brief Create a component of a particular type. This will copy the
      /// _data parameter.
      /// \param[in] _entity The entity that will be associated with
      /// the component.
      /// \param[in] _data Data used to construct the component.
      /// \return Key that uniquely identifies the component.
      public: template<typename ComponentTypeT>
              ComponentKey CreateComponent(const Entity _entity,
                  const ComponentTypeT &_data);

      /// \brief Get a component assigned to an entity based on a
      /// component type.
      /// \param[in] _entity The entity.
      /// \return The component of the specified type assigned to specified
      /// Entity, or nullptr if the component could not be found.
      public: template<typename ComponentTypeT>
              const ComponentTypeT *Component(const Entity _entity) const;

      /// \brief Get a mutable component assigned to an entity based on a
      /// component type.
      /// \param[in] _entity The entity.
      /// \return The component of the specified type assigned to specified
      /// Entity, or nullptr if the component could not be found.
      public: template<typename ComponentTypeT>
              ComponentTypeT *Component(const Entity _entity);

      /// \brief Get a component based on a key.
      /// \param[in] _key A key that uniquely identifies a component.
      /// \return The component associated with the key, or nullptr if the
      /// component could not be found.
      public: template<typename ComponentTypeT>
              const ComponentTypeT *Component(const ComponentKey &_key) const;

      /// \brief Get a mutable component based on a key.
      /// \param[in] _key A key that uniquely identifies a component.
      /// \return The component associated with the key, or nullptr if the
      /// component could not be found.
      public: template<typename ComponentTypeT>
              ComponentTypeT *Component(const ComponentKey &_key);

      /// \brief Get the type IDs of all components attached to an entity.
      /// \param[in] _entity Entity to check.
      /// \return All the component type IDs.
      public: std::unordered_set<ComponentTypeId> ComponentTypes(
          Entity _entity) const;

      /// \brief The first component instance of the specified type.
      /// \return First component instance of the specified type, or nullptr
      /// if the type does not exist.
      public: template<typename ComponentTypeT>
              const ComponentTypeT *First() const;

      /// \brief The first component instance of the specified type.
      /// \return First component instance of the specified type, or nullptr
      /// if the type does not exist.
      public: template<typename ComponentTypeT>
              ComponentTypeT *First();

      /// \brief Get an entity which matches the value of all the given
      /// components. For example, the following will return the entity which
      /// has an name component equal to "name" and has a model component:
      ///
      ///  auto entity = EntityByComponents(components::Name("name"),
      ///    components::Model());
      ///
      /// \detail Component type must have inequality operator.
      ///
      /// \param[in] _desiredComponents All the components which must match.
      /// \return Entity or kNullEntity if no entity has the exact components.
      public: template<typename ...ComponentTypeTs>
              Entity EntityByComponents(
                   const ComponentTypeTs &..._desiredComponents) const;

      /// \brief Get all entities which match the value of all the given
      /// components. For example, the following will return the entities which
      /// have a name component equal to "camera" and a sensor component:
      ///
      ///  auto entities = EntitiesByComponents(components::Name("camera"),
      ///    components::Sensor());
      ///
      /// \detail Component type must have inequality operator.
      ///
      /// \param[in] _desiredComponents All the components which must match.
      /// \return All matching entities, or an empty vector if no child entity
      /// has the exact components.
      public: template<typename ...ComponentTypeTs>
              std::vector<Entity> EntitiesByComponents(
                   const ComponentTypeTs &..._desiredComponents) const;

      /// \brief Get all entities which match the value of all the given
      /// components and are immediate children of a given parent entity.
      /// For example, the following will return a child of entity `parent`
      /// which has an int component equal to 123, and a string component
      /// equal to "name":
      ///
      ///  auto entity = ChildrenByComponents(parent, 123, std::string("name"));
      ///
      /// \detail Component type must have inequality operator.
      ///
      /// \param[in] _parent Entity which should be an immediate parent of the
      /// returned entity.
      /// \param[in] _desiredComponents All the components which must match.
      /// \return All matching entities, or an empty vector if no child entity
      /// has the exact components.
      public: template<typename ...ComponentTypeTs>
              std::vector<Entity> ChildrenByComponents(Entity _parent,
                   const ComponentTypeTs &..._desiredComponents) const;

      /// why is this required?
      private: template <typename T>
               struct identity;  // NOLINT

      /// \brief A version of Each() that doesn't use a cache. The cached
      /// version, Each(), is preferred.
      /// Get all entities which contain given component types, as well
      /// as the components.
      /// \param[in] _f Callback function to be called for each matching entity.
      /// The function parameter are all the desired component types, in the
      /// order they're listed on the template. The callback function can
      /// return false to stop subsequent calls to the callback, otherwise
      /// a true value should be returned.
      /// \tparam ComponentTypeTs All the desired component types.
      /// \warning This function should not be called outside of System's
      /// PreUpdate, Update, or PostUpdate callbacks.
      public: template<typename ...ComponentTypeTs>
              void EachNoCache(typename identity<std::function<
                  bool(const Entity &_entity,
                       const ComponentTypeTs *...)>>::type _f) const;

      /// \brief A version of Each() that doesn't use a cache. The cached
      /// version, Each(), is preferred.
      /// Get all entities which contain given component types, as well
      /// as the mutable components.
      /// \param[in] _f Callback function to be called for each matching entity.
      /// The function parameter are all the desired component types, in the
      /// order they're listed on the template. The callback function can
      /// return false to stop subsequent calls to the callback, otherwise
      /// a true value should be returned.
      /// \tparam ComponentTypeTs All the desired mutable component types.
      /// \warning This function should not be called outside of System's
      /// PreUpdate, Update, or PostUpdate callbacks.
      public: template<typename ...ComponentTypeTs>
              void EachNoCache(typename identity<std::function<
                  bool(const Entity &_entity,
                       ComponentTypeTs *...)>>::type _f);

      /// \brief Get all entities which contain given component types, as well
      /// as the components. Note that an entity marked for removal (but not
      /// processed yet) will be included in the list of entities iterated by
      /// this call.
      /// \param[in] _f Callback function to be called for each matching entity.
      /// The function parameter are all the desired component types, in the
      /// order they're listed on the template. The callback function can
      /// return false to stop subsequent calls to the callback, otherwise
      /// a true value should be returned.
      /// \tparam ComponentTypeTs All the desired component types.
      /// \warning This function should not be called outside of System's
      /// PreUpdate, Update, or PostUpdate callbacks.
      public: template<typename ...ComponentTypeTs>
              void Each(typename identity<std::function<
                  bool(const Entity &_entity,
                       const ComponentTypeTs *...)>>::type _f) const;

      /// \brief Get all entities which contain given component types, as well
      /// as the mutable components. Note that an entity marked for removal (but
      /// not processed yet) will be included in the list of entities iterated
      /// by this call.
      /// \param[in] _f Callback function to be called for each matching entity.
      /// The function parameter are all the desired component types, in the
      /// order they're listed on the template. The callback function can
      /// return false to stop subsequent calls to the callback, otherwise
      /// a true value should be returned.
      /// \tparam ComponentTypeTs All the desired mutable component types.
      /// \warning This function should not be called outside of System's
      /// PreUpdate, Update, or PostUpdate callbacks.
      public: template<typename ...ComponentTypeTs>
              void Each(typename identity<std::function<
                  bool(const Entity &_entity,
                       ComponentTypeTs *...)>>::type _f);

      /// \brief Call a function for each parameter in a pack.
      /// \param[in] _f Function to be called.
      /// \param[in] _components Parameters which should be passed to the
      /// function.
      public: template <class Function, class... ComponentTypeTs>
      static void ForEach(Function _f, const ComponentTypeTs &... _components);

      /// \brief Get all newly created entities which contain given component
      /// types, as well as the components. This "newness" is cleared at the end
      /// of a simulation step.
      /// \param[in] _f Callback function to be called for each matching entity.
      /// The function parameter are all the desired component types, in the
      /// order they're listed on the template. The callback function can
      /// return false to stop subsequent calls to the callback, otherwise
      /// a true value should be returned.
      /// \tparam ComponentTypeTs All the desired component types.
      /// \warning This function should not be called outside of System's
      /// PreUpdate, callback. The result of call after PreUpdate is invalid
      public: template <typename... ComponentTypeTs>
              void EachNew(typename identity<std::function<
                           bool(const Entity &_entity,
                                ComponentTypeTs *...)>>::type _f);

      /// \brief Get all newly created entities which contain given component
      /// types, as well as the components. This "newness" is cleared at the end
      /// of a simulation step. This is the const version.
      /// \param[in] _f Callback function to be called for each matching entity.
      /// The function parameter are all the desired component types, in the
      /// order they're listed on the template. The callback function can
      /// return false to stop subsequent calls to the callback, otherwise
      /// a true value should be returned.
      /// \tparam ComponentTypeTs All the desired component types.
      /// \warning This function should not be called outside of System's
      /// PreUpdate, callback. The result of call after PreUpdate is invalid
      public: template <typename... ComponentTypeTs>
              void EachNew(typename identity<std::function<
                           bool(const Entity &_entity,
                                const ComponentTypeTs *...)>>::type _f) const;

      /// \brief Get all entities which contain given component types and are
      /// about to be removed, as well as the components.
      /// \param[in] _f Callback function to be called for each matching entity.
      /// The function parameter are all the desired component types, in the
      /// order they're listed on the template. The callback function can
      /// return false to stop subsequent calls to the callback, otherwise
      /// a true value should be returned.
      /// \tparam ComponentTypeTs All the desired component types.
      /// \warning This function should not be called outside of System's
      /// PostUpdate callback.
      public: template<typename ...ComponentTypeTs>
              void EachRemoved(typename identity<std::function<
                  bool(const Entity &_entity,
                       const ComponentTypeTs *...)>>::type _f) const;

      /// \brief Get a graph with all the entities. Entities are vertices and
      /// edges point from parent to children.
      /// \return Entity graph.
      public: const EntityGraph &Entities() const;

      /// \brief Get all entities which are descendants of a given entity,
      /// including the entity itself.
      /// \param[in] _entity Entity whose descendants we want.
      /// \return All child entities recursively, including _entity. It will be
      /// empty if the entity doesn't exist.
      public: std::unordered_set<Entity> Descendants(Entity _entity) const;

      /// \brief Get a message with the serialized state of the given entities
      /// and components.
      /// \detail The header of the message will not be populated, it is the
      /// responsibility of the caller to timestamp it before use.
      /// \param[in] _entities Entities to be serialized. Leave empty to get
      /// all entities.
      /// \param[in] _types Type ID of components to be serialized. Leave empty
      /// to get all components.
      public: msgs::SerializedState State(
          const std::unordered_set<Entity> &_entities = {},
          const std::unordered_set<ComponentTypeId> &_types = {}) const;

      /// \brief Get a message with the serialized state of all entities and
      /// components that are changing in the current iteration
      ///
      /// Currently supported:
      /// * New entities and all of their components
      /// * Removed entities and all of their components
      ///
      /// Future work:
      /// * Entities which had a component added
      /// * Entities which had a component removed
      /// * Entities which had a component modified
      ///
      /// \detail The header of the message will not be populated, it is the
      /// responsibility of the caller to timestamp it before use.
      public: msgs::SerializedState ChangedState() const;

      /// \brief Get whether there are new entities.
      /// \return True if there are new entities.
      public: bool HasNewEntities() const;

      /// \brief Get whether there are any entities marked to be removed.
      /// \return True if there are entities marked to be removed.
      public: bool HasEntitiesMarkedForRemoval() const;

      /// \brief Get whether there are one-time component changes. These changes
      /// do not happen frequently and should be processed immediately.
      /// \return True if there are any components with one-time changes.
      public: bool HasOneTimeComponentChanges() const;

      /// \brief Set the absolute state of the ECM from a serialized message.
      /// Entities / components that are in the new state but not in the old
      /// one will be created.
      /// Entities / components that are marked as removed will be removed, but
      /// they won't be removed if they're not present in the state.
      /// \detail The header of the message will not be handled, it is the
      /// responsibility of the caller to use the timestamp.
      /// \param[in] _stateMsg Message containing state to be set.
      public: void SetState(const msgs::SerializedState &_stateMsg);

      /// \brief Get a message with the serialized state of the given entities
      /// and components.
      /// \detail The header of the message will not be populated, it is the
      /// responsibility of the caller to timestamp it before use.
      /// \param[in] _entities Entities to be serialized. Leave empty to get
      /// all entities.
      /// \param[in] _types Type ID of components to be serialized. Leave empty
      /// to get all components.
      /// \param[in] _full True to get all the entities and components.
      /// False will get only components and entities that have changed.
      public: void State(
                  msgs::SerializedStateMap &_state,
                  const std::unordered_set<Entity> &_entities = {},
                  const std::unordered_set<ComponentTypeId> &_types = {},
                  bool _full = false) const;

      /// \brief Get a message with the serialized state of all entities and
      /// components that are changing in the current iteration
      ///
      /// Currently supported:
      /// * New entities and all of their components
      /// * Removed entities and all of their components
      ///
      /// Future work:
      /// * Entities which had a component added
      /// * Entities which had a component removed
      /// * Entities which had a component modified
      ///
      /// \param[in] _state New serialized state.
      /// \detail The header of the message will not be populated, it is the
      /// responsibility of the caller to timestamp it before use.
      public: void ChangedState(msgs::SerializedStateMap &_state) const;

      /// \brief Set the absolute state of the ECM from a serialized message.
      /// Entities / components that are in the new state but not in the old
      /// one will be created.
      /// Entities / components that are marked as removed will be removed, but
      /// they won't be removed if they're not present in the state.
      /// \detail The header of the message will not be handled, it is the
      /// responsibility of the caller to use the timestamp.
      /// \param[in] _stateMsg Message containing state to be set.
      public: void SetState(const msgs::SerializedStateMap &_stateMsg);

      /// \brief Set the changed state of a component.
      /// \param[in] _entity The entity.
      /// \param[in] _type Type of the component.
      /// \param[in] _c Changed state value, defaults to one-time-change.
      public: void SetChanged(
          const Entity _entity, const ComponentTypeId _type,
          gazebo::ComponentState _c = ComponentState::OneTimeChange);

      /// \brief Get a component's state.
      /// \param[in] _entity Entity that contains the component.
      /// \param[in] _typeId Component type ID.
      /// \return Component's current state
      public: gazebo::ComponentState ComponentState(const Entity _entity,
          const ComponentTypeId _typeId) const;

      /// \brief Clear the list of newly added entities so that a call to
      /// EachAdded after this will have no entities to iterate. This function
      /// is protected to facilitate testing.
      protected: void ClearNewlyCreatedEntities();

      /// \brief Process all entity remove requests. This will remove
      /// entities and their components. This function is protected to
      /// facilitate testing.
      protected: void ProcessRemoveEntityRequests();

      /// \brief Mark all components as not changed.
      protected: void SetAllComponentsUnchanged();

      /// \brief Get whether an Entity exists and is new.
      ///
      /// Entities are considered new in the time between their creation and a
      /// call to ClearNewlyCreatedEntities
      /// \param[in] _entity Entity id to check.
      /// \return True if the Entity is new.
      private: bool IsNewEntity(const Entity _entity) const;

      /// \brief Get whether an Entity has been marked to be removed.
      /// \param[in] _entity Entity id to check.
      /// \return True if the Entity has been marked to be removed.
      private: bool IsMarkedForRemoval(const Entity _entity) const;

      /// \brief Delete an existing Entity.
      /// \param[in] _entity The entity to remove.
      /// \returns True if the Entity existed and was deleted.
      private: bool RemoveEntity(const Entity _entity);

      /// \brief The first component instance of the specified type.
      /// \return First component instance of the specified type, or nullptr
      /// if the type does not exist.
      private: components::BaseComponent *First(
                   const ComponentTypeId _componentTypeId);

      /// \brief Implementation of CreateComponent.
      /// \param[in] _entity The entity that will be associated with
      /// the component.
      /// \param[in] _componentTypeId Id of the component type.
      /// \param[in] _data Data used to construct the component.
      /// \return Key that uniquely identifies the component.
      private: ComponentKey CreateComponentImplementation(
                   const Entity _entity,
                   const ComponentTypeId _componentTypeId,
                   const components::BaseComponent *_data);

      /// \brief Get a component based on a component type.
      /// \param[in] _entity The entity.
      /// \param[in] _type Id of the component type.
      /// \return The component of the specified type assigned to specified
      /// Entity, or nullptr if the component could not be found.
      private: const components::BaseComponent *ComponentImplementation(
                   const Entity _entity,
                   const ComponentTypeId _type) const;

      /// \brief Get a mutable component based on a component type.
      /// \param[in] _entity The entity.
      /// \param[in] _type Id of the component type.
      /// \return The component of the specified type assigned to specified
      /// Entity, or nullptr if the component could not be found.
      private: components::BaseComponent *ComponentImplementation(
                   const Entity _entity,
                   const ComponentTypeId _type);

      /// \brief Get a component based on a key.
      /// \param[in] _key A key that uniquely identifies a component.
      /// \return The component associated with the key, or nullptr if the
      /// component could not be found.
      private: const components::BaseComponent *ComponentImplementation(
                   const ComponentKey &_key) const;

      /// \brief Get a mutable component based on a key.
      /// \param[in] _key A key that uniquely identifies a component.
      /// \return The component associated with the key, or nullptr if the
      /// component could not be found.
      private: components::BaseComponent *ComponentImplementation(
                   const ComponentKey &_key);

      /// \brief End of the AddComponentToView recursion. This function is
      /// called when Rest is empty.
      /// \param[in, out] _view The FirstComponent will be added to the
      /// _view.
      /// \param[in] _entity The entity.
      private: template<typename FirstComponent,
                        typename ...RemainingComponents,
                        typename std::enable_if<
                          sizeof...(RemainingComponents) == 0, int>::type = 0>
          void AddComponentsToView(detail::View &_view,
               const Entity _entity) const;

      /// \brief Recursively add components to a view. This function is
      /// called when Rest is NOT empty.
      /// \param[in, out] _view The FirstComponent will be added to the
      /// _view.
      /// \param[in] _entity The entity.
      private: template<typename FirstComponent,
                        typename ...RemainingComponents,
                        typename std::enable_if<
                          sizeof...(RemainingComponents) != 0, int>::type = 0>
          void AddComponentsToView(detail::View &_view,
              const Entity _entity) const;

      /// \brief Find a View that matches the set of ComponentTypeIds. If
      /// a match is not found, then a new view is created.
      /// \tparam ComponentTypeTs All the component types that define a view.
      /// \return A reference to the view.
      private: template<typename ...ComponentTypeTs>
          detail::View &FindView() const;

      /// \brief Find a view based on the provided component type ids.
      /// \param[in] _types The component type ids that serve as a key into
      /// a map of views.
      /// \param[out] _iter Iterator to the found element in the view map.
      /// Check the return value to see if this iterator is valid.
      /// \return True if the view was found, false otherwise.
      private: bool FindView(const std::set<ComponentTypeId> &_types,
          std::map<detail::ComponentTypeKey,
          detail::View>::iterator &_iter) const;  // NOLINT

      /// \brief Add a new view to the set of stored views.
      /// \param[in] _types The set of component type ids that is the key
      /// for the view.
      /// \param[in] _view The view to add.
      /// \return An iterator to the view.
      private: std::map<detail::ComponentTypeKey, detail::View>::iterator
          AddView(const std::set<ComponentTypeId> &_types,
              detail::View &&_view) const;

      /// \brief Update views that contain the provided entity.
      /// \param[in] _entity The entity.
      private: void UpdateViews(const Entity _entity);

      /// \brief Get a component ID based on an entity and the component's type.
      /// \param[in] _entity The entity.
      /// \param[in] _type Component type ID.
      private: ComponentId EntityComponentIdFromType(
          const Entity _entity, const ComponentTypeId _type) const;

      /// \brief Add an entity and its components to a serialized state message.
      /// \param[out] _msg The state message.
      /// \param[in] _entity The entity to be added.
      /// \param[in] _types Component types to be added. Leave empty for all
      /// components.
      private: void AddEntityToMessage(msgs::SerializedState &_msg,
          Entity _entity,
          const std::unordered_set<ComponentTypeId> &_types = {}) const;

      /// \brief Private data pointer.
      private: std::unique_ptr<EntityComponentManagerPrivate> dataPtr;

      /// \brief Add an entity and its components to a serialized state message.
      /// \param[out] _msg The state message.
      /// \param[in] _entity The entity to be added.
      /// \param[in] _types Component types to be added. Leave empty for all
      /// components.
      /// \param[in] _full True to get all the entities and components.
      /// False will get only components and entities that have changed.
      /// \note This function will mark `Changed` components as not changed.
      /// See the todo in the implementation.
      private: void AddEntityToMessage(msgs::SerializedStateMap &_msg,
          Entity _entity,
          const std::unordered_set<ComponentTypeId> &_types = {},
          bool _full = false) const;

      // Make runners friends so that they can manage entity creation and
      // removal. This should be safe since runners are internal
      // to Gazebo.
      friend class GuiRunner;
      friend class SimulationRunner;

      // Make network managers friends so they have control over component
      // states. Like the runners, the managers are internal.
      friend class NetworkManagerPrimary;
      friend class NetworkManagerSecondary;

      // Make View a friend so that it can access components.
      // This should be safe since View is internal to Gazebo.
      friend class detail::View;
<<<<<<< HEAD
=======

      // The following function are here for ABI compatibility.


      /// \brief Get a message with the serialized state of the given entities
      /// and components.
      /// \detail The header of the message will not be populated, it is the
      /// responsibility of the caller to timestamp it before use.
      /// \param[in] _entities Entities to be serialized. Leave empty to get
      /// all entities.
      /// \param[in] _types Type ID of components to be serialized. Leave empty
      /// to get all components.
      /// \param[in] _full True to get all the entities and components.
      /// False will get only components and entities that have changed.
      public: void State(
                  msgs::SerializedStateMap &_state,
                  const std::unordered_set<Entity> &_entities = {},
                  const std::unordered_set<ComponentTypeId> &_types = {},
                  bool _full = false) const;

      /// \brief Get a message with the serialized state of all entities and
      /// components that are changing in the current iteration
      ///
      /// Currently supported:
      /// * New entities and all of their components
      /// * Removed entities and all of their components
      ///
      /// Future work:
      /// * Entities which had a component added
      /// * Entities which had a component removed
      /// * Entities which had a component modified
      ///
      /// \param[in] _state New serialized state.
      /// \detail The header of the message will not be populated, it is the
      /// responsibility of the caller to timestamp it before use.
      public: void ChangedState(msgs::SerializedStateMap &_state) const;

      /// \brief Set the absolute state of the ECM from a serialized message.
      /// Entities / components that are in the new state but not in the old
      /// one will be created.
      /// Entities / components that are marked as removed will be removed, but
      /// they won't be removed if they're not present in the state.
      /// \detail The header of the message will not be handled, it is the
      /// responsibility of the caller to use the timestamp.
      /// \param[in] _stateMsg Message containing state to be set.
      public: void SetState(const msgs::SerializedStateMap &_stateMsg);

      /// \brief Set the changed state of a component.
      /// \param[in] _entity The entity.
      /// \param[in] _type Type of the component.
      /// \param[in] _c Changed state value, defaults to one-time-change.
      public: void SetChanged(
          const Entity _entity, const ComponentTypeId _type,
          gazebo::ComponentState _c = ComponentState::OneTimeChange);

      /// \brief All future entities will have an id that starts at _offset.
      /// This can be used to avoid entity id collisions, such as during log
      /// playback.
      /// \param[in] _offset Offset value.
      public: void SetEntityCreateOffset(uint64_t _offset);

      /// \brief Mark all components as not changed.
      protected: void SetAllComponentsUnchanged();

      /// \brief Add an entity and its components to a serialized state message.
      /// \param[out] _msg The state message.
      /// \param[in] _entity The entity to be added.
      /// \param[in] _types Component types to be added. Leave empty for all
      /// components.
      /// \param[in] _full True to get all the entities and components.
      /// False will get only components and entities that have changed.
      /// \note This function will mark `Changed` components as not changed.
      /// See the todo in the implementation.
      private: void AddEntityToMessage(msgs::SerializedStateMap &_msg,
          Entity _entity,
          const std::unordered_set<ComponentTypeId> &_types = {},
          bool _full = false) const;
>>>>>>> 3c1d27d0
    };
    }
  }
}

#include "ignition/gazebo/detail/EntityComponentManager.hh"

#endif<|MERGE_RESOLUTION|>--- conflicted
+++ resolved
@@ -529,6 +529,12 @@
       public: gazebo::ComponentState ComponentState(const Entity _entity,
           const ComponentTypeId _typeId) const;
 
+      /// \brief All future entities will have an id that starts at _offset.
+      /// This can be used to avoid entity id collisions, such as during log
+      /// playback.
+      /// \param[in] _offset Offset value.
+      public: void SetEntityCreateOffset(uint64_t _offset);
+
       /// \brief Clear the list of newly added entities so that a call to
       /// EachAdded after this will have no entities to iterate. This function
       /// is protected to facilitate testing.
@@ -709,86 +715,6 @@
       // Make View a friend so that it can access components.
       // This should be safe since View is internal to Gazebo.
       friend class detail::View;
-<<<<<<< HEAD
-=======
-
-      // The following function are here for ABI compatibility.
-
-
-      /// \brief Get a message with the serialized state of the given entities
-      /// and components.
-      /// \detail The header of the message will not be populated, it is the
-      /// responsibility of the caller to timestamp it before use.
-      /// \param[in] _entities Entities to be serialized. Leave empty to get
-      /// all entities.
-      /// \param[in] _types Type ID of components to be serialized. Leave empty
-      /// to get all components.
-      /// \param[in] _full True to get all the entities and components.
-      /// False will get only components and entities that have changed.
-      public: void State(
-                  msgs::SerializedStateMap &_state,
-                  const std::unordered_set<Entity> &_entities = {},
-                  const std::unordered_set<ComponentTypeId> &_types = {},
-                  bool _full = false) const;
-
-      /// \brief Get a message with the serialized state of all entities and
-      /// components that are changing in the current iteration
-      ///
-      /// Currently supported:
-      /// * New entities and all of their components
-      /// * Removed entities and all of their components
-      ///
-      /// Future work:
-      /// * Entities which had a component added
-      /// * Entities which had a component removed
-      /// * Entities which had a component modified
-      ///
-      /// \param[in] _state New serialized state.
-      /// \detail The header of the message will not be populated, it is the
-      /// responsibility of the caller to timestamp it before use.
-      public: void ChangedState(msgs::SerializedStateMap &_state) const;
-
-      /// \brief Set the absolute state of the ECM from a serialized message.
-      /// Entities / components that are in the new state but not in the old
-      /// one will be created.
-      /// Entities / components that are marked as removed will be removed, but
-      /// they won't be removed if they're not present in the state.
-      /// \detail The header of the message will not be handled, it is the
-      /// responsibility of the caller to use the timestamp.
-      /// \param[in] _stateMsg Message containing state to be set.
-      public: void SetState(const msgs::SerializedStateMap &_stateMsg);
-
-      /// \brief Set the changed state of a component.
-      /// \param[in] _entity The entity.
-      /// \param[in] _type Type of the component.
-      /// \param[in] _c Changed state value, defaults to one-time-change.
-      public: void SetChanged(
-          const Entity _entity, const ComponentTypeId _type,
-          gazebo::ComponentState _c = ComponentState::OneTimeChange);
-
-      /// \brief All future entities will have an id that starts at _offset.
-      /// This can be used to avoid entity id collisions, such as during log
-      /// playback.
-      /// \param[in] _offset Offset value.
-      public: void SetEntityCreateOffset(uint64_t _offset);
-
-      /// \brief Mark all components as not changed.
-      protected: void SetAllComponentsUnchanged();
-
-      /// \brief Add an entity and its components to a serialized state message.
-      /// \param[out] _msg The state message.
-      /// \param[in] _entity The entity to be added.
-      /// \param[in] _types Component types to be added. Leave empty for all
-      /// components.
-      /// \param[in] _full True to get all the entities and components.
-      /// False will get only components and entities that have changed.
-      /// \note This function will mark `Changed` components as not changed.
-      /// See the todo in the implementation.
-      private: void AddEntityToMessage(msgs::SerializedStateMap &_msg,
-          Entity _entity,
-          const std::unordered_set<ComponentTypeId> &_types = {},
-          bool _full = false) const;
->>>>>>> 3c1d27d0
     };
     }
   }

/*
 * Copyright (C) 2022 Open Source Robotics Foundation
 *
 * Licensed under the Apache License, Version 2.0 (the "License");
 * you may not use this file except in compliance with the License.
 * You may obtain a copy of the License at
 *
 *     http://www.apache.org/licenses/LICENSE-2.0
 *
 * Unless required by applicable law or agreed to in writing, software
 * distributed under the License is distributed on an "AS IS" BASIS,
 * WITHOUT WARRANTIES OR CONDITIONS OF ANY KIND, either express or implied.
 * See the License for the specific language governing permissions and
 * limitations under the License.
 *
 */

<<<<<<< HEAD
#include <memory>

#include <ignition/gazebo/config.hh>
#include <ignition/gazebo/EntityComponentManager.hh>
#include <ignition/gazebo/EventManager.hh>
#include <ignition/gazebo/Export.hh>
#include <ignition/gazebo/Types.hh>

#include <ignition/transport/parameters/Registry.hh>

#include <sdf/Element.hh>

namespace ignition
{
  namespace gazebo
  {
    // Inline bracket to help doxygen filtering.
    inline namespace IGNITION_GAZEBO_VERSION_NAMESPACE {
    /// \brief Namespace for all System plugins. Refer to the System class for
    /// more information about systems.
    namespace systems {}

    /// \class System System.hh ignition/gazebo/System.hh
    /// \brief Base class for a System.
    ///
    /// A System operates on Entities that have certain Components. A System
    /// will only operate on an Entity if it has all of the required
    /// Components.
    ///
    /// Systems are executed in three phases, with each phase for a given step
    /// corresponding to the entities at time UpdateInfo::simTime:
    ///  * PreUpdate
    ///    * Has read-write access to world entities and components.
    ///    * This is where systems say what they'd like to happen at time
    ///      UpdateInfo::simTime.
    ///    * Can be used to modify state before physics runs, for example for
    ///      applying control signals or performing network syncronization.
    ///  * Update
    ///    * Has read-write access to world entities and components.
    ///    * Used for physics simulation step (i.e., simulates what happens at
    ///      time UpdateInfo::simTime).
    ///  * PostUpdate
    ///    * Has read-only access to world entities and components.
    ///    * Captures everything that happened at time UpdateInfo::simTime.
    ///    * Used to read out results at the end of a simulation step to be used
    ///      for sensor or controller updates.
    ///
    /// It's important to note that UpdateInfo::simTime does not refer to the
    /// current time, but the time reached after the PreUpdate and Update calls
    /// have finished. So, if any of the *Update functions are called with
    /// simulation paused, time does not advance, which means the time reached
    /// after PreUpdate and Update is the same as the starting time. This
    /// explains why UpdateInfo::simTime is initially 0 if simulation is started
    /// paused, while UpdateInfo::simTime is initially UpdateInfo::dt if
    /// simulation is started un-paused.
    class System
    {
      /// \brief Constructor
      public: System() = default;

      /// \brief Destructor
      public: virtual ~System() = default;
    };

    /// \class ISystemConfigure ISystem.hh ignition/gazebo/System.hh
    /// \brief Interface for a system that implements optional configuration
    ///
    /// Configure is called after the system is instantiated and all entities
    /// and components are loaded from the corresponding SDF world, and before
    /// simulation begins exectution.
    class ISystemConfigure {
      /// \brief Configure the system
      /// \param[in] _entity The entity this plugin is attached to.
      /// \param[in] _sdf The SDF Element associated with this system plugin.
      /// \param[in] _ecm The EntityComponentManager of the given simulation
      /// instance.
      /// \param[in] _eventMgr The EventManager of the given simulation
      /// instance.
      public: virtual void Configure(
                  const Entity &_entity,
                  const std::shared_ptr<const sdf::Element> &_sdf,
                  EntityComponentManager &_ecm,
                  EventManager &_eventMgr) = 0;
    };

    /// \class ISystemConfigureParameters ISystem.hh ignition/gazebo/System.hh
    /// \brief Interface for a system that declares parameters.
    ///
    /// ISystemConfigureParameters::ConfigureParameters is called after
    /// ISystemConfigure::Configure.
    class ISystemConfigureParameters {
      /// \brief Configure the parameters of the system.
      /// \param[in] _registry The parameter registry.
      public: virtual void ConfigureParameters(
                  ignition::transport::parameters::ParametersRegistry &
                    _registry,
                  EntityComponentManager &_ecm) = 0;
    };

    /// \class ISystemPreUpdate ISystem.hh ignition/gazebo/System.hh
    /// \brief Interface for a system that uses the PreUpdate phase
    class ISystemPreUpdate {
      public: virtual void PreUpdate(const UpdateInfo &_info,
                                     EntityComponentManager &_ecm) = 0;
    };

    /// \class ISystemUpdate ISystem.hh ignition/gazebo/System.hh
    /// \brief Interface for a system that uses the Update phase
    class ISystemUpdate {
      public: virtual void Update(const UpdateInfo &_info,
                                  EntityComponentManager &_ecm) = 0;
    };

    /// \class ISystemPostUpdate ISystem.hh ignition/gazebo/System.hh
    /// \brief Interface for a system that uses the PostUpdate phase
    class ISystemPostUpdate{
      public: virtual void PostUpdate(const UpdateInfo &_info,
                                      const EntityComponentManager &_ecm) = 0;
    };
  }
  }
}
#endif
=======
#include <gz/sim/System.hh>
#include <ignition/gazebo/config.hh>
>>>>>>> a2a2c856
<|MERGE_RESOLUTION|>--- conflicted
+++ resolved
@@ -15,131 +15,5 @@
  *
  */
 
-<<<<<<< HEAD
-#include <memory>
-
-#include <ignition/gazebo/config.hh>
-#include <ignition/gazebo/EntityComponentManager.hh>
-#include <ignition/gazebo/EventManager.hh>
-#include <ignition/gazebo/Export.hh>
-#include <ignition/gazebo/Types.hh>
-
-#include <ignition/transport/parameters/Registry.hh>
-
-#include <sdf/Element.hh>
-
-namespace ignition
-{
-  namespace gazebo
-  {
-    // Inline bracket to help doxygen filtering.
-    inline namespace IGNITION_GAZEBO_VERSION_NAMESPACE {
-    /// \brief Namespace for all System plugins. Refer to the System class for
-    /// more information about systems.
-    namespace systems {}
-
-    /// \class System System.hh ignition/gazebo/System.hh
-    /// \brief Base class for a System.
-    ///
-    /// A System operates on Entities that have certain Components. A System
-    /// will only operate on an Entity if it has all of the required
-    /// Components.
-    ///
-    /// Systems are executed in three phases, with each phase for a given step
-    /// corresponding to the entities at time UpdateInfo::simTime:
-    ///  * PreUpdate
-    ///    * Has read-write access to world entities and components.
-    ///    * This is where systems say what they'd like to happen at time
-    ///      UpdateInfo::simTime.
-    ///    * Can be used to modify state before physics runs, for example for
-    ///      applying control signals or performing network syncronization.
-    ///  * Update
-    ///    * Has read-write access to world entities and components.
-    ///    * Used for physics simulation step (i.e., simulates what happens at
-    ///      time UpdateInfo::simTime).
-    ///  * PostUpdate
-    ///    * Has read-only access to world entities and components.
-    ///    * Captures everything that happened at time UpdateInfo::simTime.
-    ///    * Used to read out results at the end of a simulation step to be used
-    ///      for sensor or controller updates.
-    ///
-    /// It's important to note that UpdateInfo::simTime does not refer to the
-    /// current time, but the time reached after the PreUpdate and Update calls
-    /// have finished. So, if any of the *Update functions are called with
-    /// simulation paused, time does not advance, which means the time reached
-    /// after PreUpdate and Update is the same as the starting time. This
-    /// explains why UpdateInfo::simTime is initially 0 if simulation is started
-    /// paused, while UpdateInfo::simTime is initially UpdateInfo::dt if
-    /// simulation is started un-paused.
-    class System
-    {
-      /// \brief Constructor
-      public: System() = default;
-
-      /// \brief Destructor
-      public: virtual ~System() = default;
-    };
-
-    /// \class ISystemConfigure ISystem.hh ignition/gazebo/System.hh
-    /// \brief Interface for a system that implements optional configuration
-    ///
-    /// Configure is called after the system is instantiated and all entities
-    /// and components are loaded from the corresponding SDF world, and before
-    /// simulation begins exectution.
-    class ISystemConfigure {
-      /// \brief Configure the system
-      /// \param[in] _entity The entity this plugin is attached to.
-      /// \param[in] _sdf The SDF Element associated with this system plugin.
-      /// \param[in] _ecm The EntityComponentManager of the given simulation
-      /// instance.
-      /// \param[in] _eventMgr The EventManager of the given simulation
-      /// instance.
-      public: virtual void Configure(
-                  const Entity &_entity,
-                  const std::shared_ptr<const sdf::Element> &_sdf,
-                  EntityComponentManager &_ecm,
-                  EventManager &_eventMgr) = 0;
-    };
-
-    /// \class ISystemConfigureParameters ISystem.hh ignition/gazebo/System.hh
-    /// \brief Interface for a system that declares parameters.
-    ///
-    /// ISystemConfigureParameters::ConfigureParameters is called after
-    /// ISystemConfigure::Configure.
-    class ISystemConfigureParameters {
-      /// \brief Configure the parameters of the system.
-      /// \param[in] _registry The parameter registry.
-      public: virtual void ConfigureParameters(
-                  ignition::transport::parameters::ParametersRegistry &
-                    _registry,
-                  EntityComponentManager &_ecm) = 0;
-    };
-
-    /// \class ISystemPreUpdate ISystem.hh ignition/gazebo/System.hh
-    /// \brief Interface for a system that uses the PreUpdate phase
-    class ISystemPreUpdate {
-      public: virtual void PreUpdate(const UpdateInfo &_info,
-                                     EntityComponentManager &_ecm) = 0;
-    };
-
-    /// \class ISystemUpdate ISystem.hh ignition/gazebo/System.hh
-    /// \brief Interface for a system that uses the Update phase
-    class ISystemUpdate {
-      public: virtual void Update(const UpdateInfo &_info,
-                                  EntityComponentManager &_ecm) = 0;
-    };
-
-    /// \class ISystemPostUpdate ISystem.hh ignition/gazebo/System.hh
-    /// \brief Interface for a system that uses the PostUpdate phase
-    class ISystemPostUpdate{
-      public: virtual void PostUpdate(const UpdateInfo &_info,
-                                      const EntityComponentManager &_ecm) = 0;
-    };
-  }
-  }
-}
-#endif
-=======
 #include <gz/sim/System.hh>
-#include <ignition/gazebo/config.hh>
->>>>>>> a2a2c856
+#include <ignition/gazebo/config.hh>
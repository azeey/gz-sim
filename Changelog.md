## Ignition Gazebo 0.x

### Ignition Gazebo 0.1.0

<<<<<<< HEAD
1. Added basic System class
    * [Pull request 2](https://bitbucket.org/ignitionrobotics/ign-gazebo/pull-request/2)
=======
1. Added basic Entity class
    * [Pull request 1](https://bitbucket.org/ignitionrobotics/ign-gazebo/pull-request/1)
>>>>>>> c1a668d5
<|MERGE_RESOLUTION|>--- conflicted
+++ resolved
@@ -2,10 +2,8 @@
 
 ### Ignition Gazebo 0.1.0
 
-<<<<<<< HEAD
 1. Added basic System class
     * [Pull request 2](https://bitbucket.org/ignitionrobotics/ign-gazebo/pull-request/2)
-=======
+
 1. Added basic Entity class
-    * [Pull request 1](https://bitbucket.org/ignitionrobotics/ign-gazebo/pull-request/1)
->>>>>>> c1a668d5
+    * [Pull request 1](https://bitbucket.org/ignitionrobotics/ign-gazebo/pull-request/1)
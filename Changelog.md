## Ignition Gazebo 2.x

### Ignition Gazebo 2.X.X

<<<<<<< HEAD
1. Level performers can be added at runtime using a service call. See the
   levels tutorial for more information.
    * [Pull Request 107](https://bitbucket.org/ignitionrobotics/ign-gazebo/pull-requests/107)
=======
1. Update PosePublisher system to publish sensor poses and to use scoped names for frame ids
    * [Pull Request 331](https://bitbucket.org/ignitionrobotics/ign-gazebo/pull-requests/331)
>>>>>>> f1d3bbe2

1. Port Scene3D gui plugin from ign-gui. Renamed to GzScene3D.
    * [Pull Request 315](https://bitbucket.org/ignitionrobotics/ign-gazebo/pull-requests/315)

1. Add rendering component
    * [Pull Request 306](https://bitbucket.org/ignitionrobotics/ign-gazebo/pull-requests/306)

1. Update Camera and DepthCamera components to use sdf::Sensor object instead of an sdf::ElementPtr.
    * [Pull Request xxx](https://bitbucket.org/ignitionrobotics/ign-gazebo/pull-requests/XXX)

1. Support conversion and serialization of Imu components. IMU sensors are
   loaded from an SDF DOM object.
    * [Pull Request 302](https://bitbucket.org/ignitionrobotics/ign-gazebo/pull-requests/302)

1. Throttle sensors update rate
    * [Pull Request 323](https://bitbucket.org/ignitionrobotics/ign-gazebo/pull-requests/323)

1. Added system for ignition::sensors::AirPressureSensor.
    * [Pull Request 300](https://bitbucket.org/ignitionrobotics/ign-gazebo/pull-requests/300)

1. Support conversion and serialization of PBR parameters in a material component
    * [Pull Request 304](https://bitbucket.org/ignitionrobotics/ign-gazebo/pull-requests/304)

1. Support conversion and serialization of scene and light components
    * [Pull Request 297](https://bitbucket.org/ignitionrobotics/ign-gazebo/pull-requests/297)

1. Use scene ambient and background color information in sensor
   configuration.
    * [Pull Request 268](https://bitbucket.org/ignitionrobotics/ign-gazebo/pull-requests/268)

1. Added an SDF message to the start of log files.
    * [Pull Request 257](https://bitbucket.org/ignitionrobotics/ign-gazebo/pull-requests/257)

1. Update Magnetometer component to use sdf::Sensor object instead of an sdf::ElementPtr.
    * [Pull Request 272](https://bitbucket.org/ignitionrobotics/ign-gazebo/pull-requests/272)

1. Update Altimeter component to use sdf::Sensor object instead of an
   sdf::ElementPtr.
    * [Pull Request 286](https://bitbucket.org/ignitionrobotics/ign-gazebo/pull-requests/286)

## Ignition Gazebo 1.x

### Ignition Gazebo 1.X.X

1. Add Wind Plugin (Ported from Gazebo classic)
    * [Pull Request 273](https://bitbucket.org/ignitionrobotics/ign-gazebo/pull-requests/273/)

1. Add `Link`: a convenience class for interfacing with link entities
    * [Pull Request 269](https://bitbucket.org/ignitionrobotics/ign-gazebo/pull-requests/269)

1. Added LiftDragPlugin (ported from Gazebo classic)
    * [Pull Request 256](https://bitbucket.org/ignitionrobotics/ign-gazebo/pull-requests/256)

1. Added test for log record and playback.
    * [Pull Request 263](https://bitbucket.org/ignitionrobotics/ign-gazebo/pull-requests/263)

1. More ign-msgs <-> SDF conversions: Inertial, Geometry, Material
    * [Pull Request 251](https://bitbucket.org/ignitionrobotics/ign-gazebo/pull-requests/251)

1. Add a basic JointController system
    * [Pull Request 246](https://bitbucket.org/ignitionrobotics/ign-gazebo/pull-requests/246)

1. Added command line options to configure distributed simulation. These
   will replace the environment variables.
    * [Pull Request 238](https://bitbucket.org/ignitionrobotics/ign-gazebo/pull-requests/238)


### Ignition Gazebo 1.1.0 (2019-03-15)

1. Distributed performers running in lockstep
    * [Pull Request 186](https://bitbucket.org/ignitionrobotics/ign-gazebo/pull-requests/186)
    * [Pull Request 201](https://bitbucket.org/ignitionrobotics/ign-gazebo/pull-requests/201)
    * [Pull Request 209](https://bitbucket.org/ignitionrobotics/ign-gazebo/pull-requests/209)
    * [Pull Request 213](https://bitbucket.org/ignitionrobotics/ign-gazebo/pull-requests/213)

1. Fix documentation tagfiles
    * [Pull Request 214](https://bitbucket.org/ignitionrobotics/ign-gazebo/pull-requests/214)

1. Convert gui library into a component
    * [Pull Request 206](https://bitbucket.org/ignitionrobotics/ign-gazebo/pull-requests/206)

1. include <cstdint> wherever special int types like uint64_t are used
    * [Pull Request 208](https://bitbucket.org/ignitionrobotics/ign-gazebo/pull-requests/208)

1. Move network internal
    * [Pull Request 211](https://bitbucket.org/ignitionrobotics/ign-gazebo/pull-requests/211)

1. Logging / playback
    * [Pull Request 181](https://bitbucket.org/ignitionrobotics/ign-gazebo/pull-requests/181)

1. ECM state streaming
    * [Pull Request 184](https://bitbucket.org/ignitionrobotics/ign-gazebo/pull-requests/184)

1. Unversioned system libraries
    * [Pull Request 222](https://bitbucket.org/ignitionrobotics/ign-gazebo/pull-requests/222)

### Ignition Gazebo 1.0.2 (2019-03-12)

1. Use TARGET_SO_NAME to fix finding dartsim plugin
    * [Pull Request 217](https://bitbucket.org/ignitionrobotics/ign-gazebo/pull-requests/217)

### Ignition Gazebo 1.0.1 (2019-03-01)

1. Update gazebo version number in sdf files
    * [Pull Request 207](https://bitbucket.org/ignitionrobotics/ign-gazebo/pull-requests/207)

### Ignition Gazebo 1.0.0 (2019-03-01)

1. Initial release

## Ignition Gazebo 0.x

### Ignition Gazebo 0.1.0

1. Add support for joints
    * [Pull Request 77](https://bitbucket.org/ignitionrobotics/ign-gazebo/pull-requests/77)

1. Use SimpleWrapper for more component types
    * [Pull Request 78](https://bitbucket.org/ignitionrobotics/ign-gazebo/pull-requests/78)

1. Create EventManager and delegate System instantiation to SimulationRunner
    * [Pull Request 79](https://bitbucket.org/ignitionrobotics/ign-gazebo/pull-requests/79)

1. Integrate ign-gui
    * [Pull request 11](https://bitbucket.org/ignitionrobotics/ign-gazebo/pull-request/11)

1. Remove some build dependencies.
    * [Pull request 6](https://bitbucket.org/ignitionrobotics/ign-gazebo/pull-request/6)

1. Added basic Entity class.
    * [Pull request 3](https://bitbucket.org/ignitionrobotics/ign-gazebo/pull-request/3)

1. Added a basic System class.
    * [Pull request 4](https://bitbucket.org/ignitionrobotics/ign-gazebo/pull-request/4)<|MERGE_RESOLUTION|>--- conflicted
+++ resolved
@@ -2,14 +2,12 @@
 
 ### Ignition Gazebo 2.X.X
 
-<<<<<<< HEAD
 1. Level performers can be added at runtime using a service call. See the
    levels tutorial for more information.
     * [Pull Request 107](https://bitbucket.org/ignitionrobotics/ign-gazebo/pull-requests/107)
-=======
+
 1. Update PosePublisher system to publish sensor poses and to use scoped names for frame ids
     * [Pull Request 331](https://bitbucket.org/ignitionrobotics/ign-gazebo/pull-requests/331)
->>>>>>> f1d3bbe2
 
 1. Port Scene3D gui plugin from ign-gui. Renamed to GzScene3D.
     * [Pull Request 315](https://bitbucket.org/ignitionrobotics/ign-gazebo/pull-requests/315)
